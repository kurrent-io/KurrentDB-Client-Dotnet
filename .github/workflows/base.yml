name: Build

on:
  workflow_call:
    inputs:
      docker-tag:
        required: true
        type: string

jobs:
  test:
    timeout-minutes: 20
    strategy:
      fail-fast: false
      matrix:
<<<<<<< HEAD
        framework: [ net48, net6.0, net7.0 ]
=======
        framework: [ net6.0, net7.0, net8.0 ]
>>>>>>> 8ef7ecf5
        os: [ ubuntu-latest ]
        test: [ Streams, PersistentSubscriptions, Operations, UserManagement, ProjectionManagement ]
        configuration: [ release ]
    runs-on: ${{ matrix.os }}
    name: EventStore.Client.${{ matrix.test }}/${{ matrix.os }}/${{ matrix.framework }}/${{ inputs.docker-tag }}
    steps:
      - name: Checkout
        uses: actions/checkout@v3
      - shell: bash
        run: |
          git fetch --prune --unshallow
      - name: Install dotnet SDKs
        uses: actions/setup-dotnet@v3
        with:
          dotnet-version: |
            6.0.x
<<<<<<< HEAD
            7.0.x  
=======
            7.0.x
            8.0.x
>>>>>>> 8ef7ecf5
      - name: Compile
        shell: bash
        run: |
          dotnet build --configuration ${{ matrix.configuration }} --framework ${{ matrix.framework }} src/EventStore.Client.${{ matrix.test }}
      - name: Pull EventStore Image
        shell: bash
        run: |
            docker pull ghcr.io/eventstore/eventstore:${{ inputs.docker-tag }}
      - name: Run Tests
        shell: bash
        env:
          ES_DOCKER_TAG: ${{ inputs.docker-tag }}
        run: |
          ./gencert.sh
          dotnet test --configuration ${{ matrix.configuration }} --blame \
            --logger:"GitHubActions;report-warnings=false" --logger:"console;verbosity=normal" \
            --framework ${{ matrix.framework }} \
            test/EventStore.Client.${{ matrix.test }}.Tests<|MERGE_RESOLUTION|>--- conflicted
+++ resolved
@@ -13,11 +13,7 @@
     strategy:
       fail-fast: false
       matrix:
-<<<<<<< HEAD
-        framework: [ net48, net6.0, net7.0 ]
-=======
-        framework: [ net6.0, net7.0, net8.0 ]
->>>>>>> 8ef7ecf5
+        framework: [ net48, net6.0, net7.0, net8.0 ]
         os: [ ubuntu-latest ]
         test: [ Streams, PersistentSubscriptions, Operations, UserManagement, ProjectionManagement ]
         configuration: [ release ]
@@ -34,12 +30,8 @@
         with:
           dotnet-version: |
             6.0.x
-<<<<<<< HEAD
-            7.0.x  
-=======
             7.0.x
             8.0.x
->>>>>>> 8ef7ecf5
       - name: Compile
         shell: bash
         run: |
