using System;
using System.Collections.Concurrent;
using System.Collections.Generic;
using System.Threading;
using System.Threading.Tasks;
using System.Threading.Channels;
using System.Runtime.CompilerServices;
using Google.Protobuf;
using EventStore.Client.Streams;
using Grpc.Core;
using Microsoft.Extensions.Logging;
using System.Runtime.CompilerServices;

namespace EventStore.Client {
	public partial class EventStoreClient {
		/// <summary>
		/// Appends events asynchronously to a stream.
		/// </summary>
		/// <param name="streamName">The name of the stream to append events to.</param>
		/// <param name="expectedRevision">The expected <see cref="StreamRevision"/> of the stream to append to.</param>
		/// <param name="eventData">An <see cref="IEnumerable{EventData}"/> to append to the stream.</param>
		/// <param name="configureOperationOptions">An <see cref="Action{EventStoreClientOperationOptions}"/> to configure the operation's options.</param>
		/// <param name="deadline"></param>
		/// <param name="userCredentials">The <see cref="UserCredentials"/> for the operation.</param>
		/// <param name="cancellationToken">The optional <see cref="System.Threading.CancellationToken"/>.</param>
		/// <returns></returns>
		public async Task<IWriteResult> AppendToStreamAsync(
			string streamName,
			StreamRevision expectedRevision,
			IEnumerable<EventData> eventData,
			Action<EventStoreClientOperationOptions>? configureOperationOptions = null,
			TimeSpan? deadline = null,
			UserCredentials? userCredentials = null,
			CancellationToken cancellationToken = default) {
			var options = Settings.OperationOptions.Clone();
			configureOperationOptions?.Invoke(options);

			_log.LogDebug("Append to stream - {streamName}@{expectedRevision}.", streamName, expectedRevision);

			var batchAppender = _streamAppender;
			var task =
				userCredentials == null && await batchAppender.IsUsable().ConfigureAwait(false)
					? batchAppender.Append(streamName, expectedRevision, eventData, deadline, cancellationToken)
					: AppendToStreamInternal(
						(await GetChannelInfo(cancellationToken).ConfigureAwait(false)).CallInvoker,
						new AppendReq {
							Options = new AppendReq.Types.Options {
								StreamIdentifier = streamName,
								Revision = expectedRevision
							}
						}, eventData, options, deadline, userCredentials, cancellationToken);

			return (await task.ConfigureAwait(false)).OptionallyThrowWrongExpectedVersionException(options);
		}

		/// <summary>
		/// Appends events asynchronously to a stream.
		/// </summary>
		/// <param name="streamName">The name of the stream to append events to.</param>
		/// <param name="expectedState">The expected <see cref="StreamState"/> of the stream to append to.</param>
		/// <param name="eventData">An <see cref="IEnumerable{EventData}"/> to append to the stream.</param>
		/// <param name="configureOperationOptions">An <see cref="Action{EventStoreClientOperationOptions}"/> to configure the operation's options.</param>
		/// <param name="deadline"></param>
		/// <param name="userCredentials">The <see cref="UserCredentials"/> for the operation.</param>
		/// <param name="cancellationToken">The optional <see cref="System.Threading.CancellationToken"/>.</param>
		/// <returns></returns>
		public async Task<IWriteResult> AppendToStreamAsync(
			string streamName,
			StreamState expectedState,
			IEnumerable<EventData> eventData,
			Action<EventStoreClientOperationOptions>? configureOperationOptions = null,
			TimeSpan? deadline = null,
			UserCredentials? userCredentials = null,
			CancellationToken cancellationToken = default) {
			var operationOptions = Settings.OperationOptions.Clone();
			configureOperationOptions?.Invoke(operationOptions);

			_log.LogDebug("Append to stream - {streamName}@{expectedRevision}.", streamName, expectedState);

			var batchAppender = _streamAppender;
			var task =
				userCredentials == null && await batchAppender.IsUsable().ConfigureAwait(false)
					? batchAppender.Append(streamName, expectedState, eventData, deadline, cancellationToken)
					: AppendToStreamInternal(
						(await GetChannelInfo(cancellationToken).ConfigureAwait(false)).CallInvoker,
						new AppendReq {
							Options = new AppendReq.Types.Options {
								StreamIdentifier = streamName
							}
						}.WithAnyStreamRevision(expectedState), eventData, operationOptions, deadline, userCredentials,
						cancellationToken);
			return (await task.ConfigureAwait(false)).OptionallyThrowWrongExpectedVersionException(operationOptions);
		}

		private async ValueTask<IWriteResult> AppendToStreamInternal(
			CallInvoker callInvoker,
			AppendReq header,
			IEnumerable<EventData> eventData,
			EventStoreClientOperationOptions operationOptions,
			TimeSpan? deadline,
			UserCredentials? userCredentials,
			CancellationToken cancellationToken) {

			using var call = new Streams.Streams.StreamsClient(
				callInvoker).Append(EventStoreCallOptions.CreateNonStreaming(
				Settings, deadline, userCredentials, cancellationToken));

			IWriteResult writeResult;
			try {
				await call.RequestStream.WriteAsync(header).ConfigureAwait(false);

				foreach (var e in eventData) {
					_log.LogTrace("Appending event to stream - {streamName}@{eventId} {eventType}.",
						header.Options.StreamIdentifier, e.EventId, e.Type);
					await call.RequestStream.WriteAsync(new AppendReq {
						ProposedMessage = new AppendReq.Types.ProposedMessage {
							Id = e.EventId.ToDto(),
							Data = ByteString.CopyFrom(e.Data.Span),
							CustomMetadata = ByteString.CopyFrom(e.Metadata.Span),
							Metadata = {
								{Constants.Metadata.Type, e.Type},
								{Constants.Metadata.ContentType, e.ContentType}
							}
						}
					}).ConfigureAwait(false);
				}
			} finally {
				await call.RequestStream.CompleteAsync().ConfigureAwait(false);

				var response = await call.ResponseAsync.ConfigureAwait(false);

				if (response.Success != null) {
					writeResult = new SuccessResult(response.Success.CurrentRevisionOptionCase ==
					                                AppendResp.Types.Success.CurrentRevisionOptionOneofCase.NoStream
							? StreamRevision.None
							: new StreamRevision(response.Success.CurrentRevision),
						response.Success.PositionOptionCase == AppendResp.Types.Success.PositionOptionOneofCase.Position
							? new Position(response.Success.Position.CommitPosition,
								response.Success.Position.PreparePosition)
							: default);
					_log.LogDebug("Append to stream succeeded - {streamName}@{logPosition}/{nextExpectedVersion}.",
						header.Options.StreamIdentifier, writeResult.LogPosition, writeResult.NextExpectedStreamRevision);
				} else {
					if (response.WrongExpectedVersion != null) {
						var actualStreamRevision = response.WrongExpectedVersion.CurrentRevisionOptionCase switch {
								AppendResp.Types.WrongExpectedVersion.CurrentRevisionOptionOneofCase.CurrentNoStream =>
									StreamRevision.None,
								_ => new StreamRevision(response.WrongExpectedVersion.CurrentRevision)
							};

						_log.LogDebug(
							"Append to stream failed with Wrong Expected Version - {streamName}/{expectedRevision}/{currentRevision}",
							header.Options.StreamIdentifier, new StreamRevision(header.Options.Revision),
							actualStreamRevision);

						if (operationOptions.ThrowOnAppendFailure) {
							if (response.WrongExpectedVersion.ExpectedRevisionOptionCase == AppendResp.Types
								.WrongExpectedVersion.ExpectedRevisionOptionOneofCase.ExpectedRevision) {
								throw new WrongExpectedVersionException(header.Options.StreamIdentifier!,
									new StreamRevision(response.WrongExpectedVersion.ExpectedRevision),
									actualStreamRevision);
							}

							var expectedStreamState = response.WrongExpectedVersion.ExpectedRevisionOptionCase switch {
								AppendResp.Types.WrongExpectedVersion.ExpectedRevisionOptionOneofCase.ExpectedAny =>
									StreamState.Any,
								AppendResp.Types.WrongExpectedVersion.ExpectedRevisionOptionOneofCase.ExpectedNoStream =>
									StreamState.NoStream,
								AppendResp.Types.WrongExpectedVersion.ExpectedRevisionOptionOneofCase.ExpectedStreamExists =>
									StreamState.StreamExists,
								_ => StreamState.Any
							};

							throw new WrongExpectedVersionException(header.Options.StreamIdentifier!,
								expectedStreamState, actualStreamRevision);
						}

						if (response.WrongExpectedVersion.ExpectedRevisionOptionCase == AppendResp.Types
							.WrongExpectedVersion.ExpectedRevisionOptionOneofCase.ExpectedRevision) {
							writeResult = new WrongExpectedVersionResult(header.Options.StreamIdentifier!,
								new StreamRevision(response.WrongExpectedVersion.ExpectedRevision),
								actualStreamRevision);
						} else {
							writeResult = new WrongExpectedVersionResult(header.Options.StreamIdentifier!,
								StreamRevision.None,
								actualStreamRevision);
						}

					} else {
						throw new InvalidOperationException("The operation completed with an unexpected result.");
					}
				}
			}

			return writeResult;
		}


		private class StreamAppender : IDisposable {
			private readonly EventStoreClientSettings _settings;
			private readonly CancellationToken _cancellationToken;
			private readonly Action<Exception> _onException;
			private readonly Channel<BatchAppendReq> _channel;
			private readonly ConcurrentDictionary<Uuid, TaskCompletionSource<IWriteResult>> _pendingRequests;

			private readonly Task<AsyncDuplexStreamingCall<BatchAppendReq, BatchAppendResp>?> _callTask;

			public StreamAppender(EventStoreClientSettings settings,
				Task<AsyncDuplexStreamingCall<BatchAppendReq, BatchAppendResp>?> callTask, CancellationToken cancellationToken,
				Action<Exception> onException) {
				_settings = settings;
				_callTask = callTask;
				_cancellationToken = cancellationToken;
				_onException = onException;
				_channel = System.Threading.Channels.Channel.CreateBounded<BatchAppendReq>(10000);
				_pendingRequests = new ConcurrentDictionary<Uuid, TaskCompletionSource<IWriteResult>>();
				_ = Task.Factory.StartNew(Send);
				_ = Task.Factory.StartNew(Receive);
			}

			public ValueTask<IWriteResult> Append(string streamName, StreamRevision expectedStreamPosition,
				IEnumerable<EventData> events, TimeSpan? timeoutAfter, CancellationToken cancellationToken = default) =>
				AppendInternal(BatchAppendReq.Types.Options.Create(streamName, expectedStreamPosition, timeoutAfter),
					events, cancellationToken);

			public ValueTask<IWriteResult> Append(string streamName, StreamState expectedStreamState,
				IEnumerable<EventData> events, TimeSpan? timeoutAfter, CancellationToken cancellationToken = default) =>
				AppendInternal(BatchAppendReq.Types.Options.Create(streamName, expectedStreamState, timeoutAfter),
					events, cancellationToken);

			public async ValueTask<bool> IsUsable() {
				var call = await _callTask.ConfigureAwait(false);
				return call != null;
			}

			private async Task Receive() {
				try {
					var call = await _callTask.ConfigureAwait(false);
					if (call is null) {
						_channel.Writer.TryComplete(
							new NotSupportedException("Server does not support batch append"));
						return;
					}

					await foreach (var response in call.ResponseStream.ReadAllAsync(_cancellationToken)
						.ConfigureAwait(false)) {
						if (!_pendingRequests.TryRemove(Uuid.FromDto(response.CorrelationId), out var writeResult)) {
							continue; // TODO: Log?
						}

						try {
							writeResult.TrySetResult(response.ToWriteResult());
						} catch (Exception ex) {
							writeResult.TrySetException(ex);
						}
					}
				} catch (Exception ex) {
					// signal that no tcs added to _pendingRequests after this point will necessarily complete
					_channel.Writer.TryComplete(ex);

					// complete whatever tcs's we have
					_onException(ex);
					foreach (var request in _pendingRequests) {
						request.Value.TrySetException(ex);
					}
				}
			}

			private async Task Send() {
				var call = await _callTask.ConfigureAwait(false);
				if (call is null)
					throw new NotSupportedException("Server does not support batch append");

				await foreach (var appendRequest in ReadAllAsync(_channel.Reader, _cancellationToken)
					.ConfigureAwait(false)) {
					await call.RequestStream.WriteAsync(appendRequest).ConfigureAwait(false);
				}

				await call.RequestStream.CompleteAsync().ConfigureAwait(false);
			}

			private async ValueTask<IWriteResult> AppendInternal(BatchAppendReq.Types.Options options,
				IEnumerable<EventData> events, CancellationToken cancellationToken) {
				var batchSize = 0;
				var correlationId = Uuid.NewUuid();
				var correlationIdDto = correlationId.ToDto();

				var complete = _pendingRequests.GetOrAdd(correlationId, new TaskCompletionSource<IWriteResult>());

				try {
					foreach (var appendRequest in GetRequests()) {
						await _channel.Writer.WriteAsync(appendRequest, cancellationToken).ConfigureAwait(false);
					}
				} catch (ChannelClosedException ex) {
					// channel is closed, our tcs won't necessarily get completed, don't wait for it.
					throw ex.InnerException ?? ex;
				}

				return await complete.Task.ConfigureAwait(false);

				IEnumerable<BatchAppendReq> GetRequests() {
					bool first = true;
					var proposedMessages = new List<BatchAppendReq.Types.ProposedMessage>();
					foreach (var @event in events) {
						var proposedMessage = new BatchAppendReq.Types.ProposedMessage {
							Data = ByteString.CopyFrom(@event.Data.Span),
							CustomMetadata = ByteString.CopyFrom(@event.Metadata.Span),
							Id = @event.EventId.ToDto(),
							Metadata = {
								{Constants.Metadata.Type, @event.Type},
								{Constants.Metadata.ContentType, @event.ContentType}
							}
						};

						proposedMessages.Add(proposedMessage);

						if ((batchSize += proposedMessage.CalculateSize()) <
						    _settings.OperationOptions.BatchAppendSize) {
							continue;
						}

						yield return new BatchAppendReq {
							ProposedMessages = {proposedMessages},
							CorrelationId = correlationIdDto,
							Options = first ? options : null
						};
						first = false;
						proposedMessages.Clear();
						batchSize = 0;
					}

					yield return new BatchAppendReq {
						ProposedMessages = {proposedMessages},
						IsFinal = true,
						CorrelationId = correlationIdDto,
						Options = first ? options : null
					};
				}
			}

			public void Dispose() {
				_channel.Writer.TryComplete();
			}
		}
<<<<<<< HEAD

        private static async IAsyncEnumerable<T> ReadAllAsync<T>(ChannelReader<T> reader, [EnumeratorCancellation] CancellationToken cancellationToken = default)
        {
            while (await reader.WaitToReadAsync(cancellationToken).ConfigureAwait(false))
            {
                while (reader.TryRead(out T? item))
                {
                    yield return item;
                }
            }
        }
=======
		private static async IAsyncEnumerable<T> ReadAllAsync<T>(ChannelReader<T> reader, [EnumeratorCancellation] CancellationToken cancellationToken = default)
		{
			while (await reader.WaitToReadAsync(cancellationToken).ConfigureAwait(false))
			{
				while (reader.TryRead(out T? item))
				{
					yield return item;
				}
			}
		}
>>>>>>> 64610d00
	}
}<|MERGE_RESOLUTION|>--- conflicted
+++ resolved
@@ -342,19 +342,6 @@
 				_channel.Writer.TryComplete();
 			}
 		}
-<<<<<<< HEAD
-
-        private static async IAsyncEnumerable<T> ReadAllAsync<T>(ChannelReader<T> reader, [EnumeratorCancellation] CancellationToken cancellationToken = default)
-        {
-            while (await reader.WaitToReadAsync(cancellationToken).ConfigureAwait(false))
-            {
-                while (reader.TryRead(out T? item))
-                {
-                    yield return item;
-                }
-            }
-        }
-=======
 		private static async IAsyncEnumerable<T> ReadAllAsync<T>(ChannelReader<T> reader, [EnumeratorCancellation] CancellationToken cancellationToken = default)
 		{
 			while (await reader.WaitToReadAsync(cancellationToken).ConfigureAwait(false))
@@ -365,6 +352,5 @@
 				}
 			}
 		}
->>>>>>> 64610d00
 	}
 }