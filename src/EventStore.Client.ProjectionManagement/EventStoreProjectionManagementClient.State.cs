--- conflicted
+++ resolved
@@ -31,10 +31,6 @@
 #else
 			using var stream = new MemoryStream();
 #endif
-<<<<<<< HEAD
-
-=======
->>>>>>> 64610d00
 			await using var writer = new Utf8JsonWriter(stream);
 			var serializer = new ValueSerializer();
 			serializer.Write(writer, value, DefaultJsonSerializerOptions);
@@ -61,19 +57,11 @@
 			CancellationToken cancellationToken = default) {
 			var value = await GetResultInternalAsync(name, partition, deadline, userCredentials, cancellationToken)
 				.ConfigureAwait(false);
-<<<<<<< HEAD
-
-=======
->>>>>>> 64610d00
-#if NET
-			await using var stream = new MemoryStream();
-#else
-			using var stream = new MemoryStream();
-#endif
-<<<<<<< HEAD
-
-=======
->>>>>>> 64610d00
+#if NET
+			await using var stream = new MemoryStream();
+#else
+			using var stream = new MemoryStream();
+#endif
 			await using var writer = new Utf8JsonWriter(stream);
 			var serializer = new ValueSerializer();
 			serializer.Write(writer, value, DefaultJsonSerializerOptions);
@@ -118,10 +106,6 @@
 #else
 			using var stream = new MemoryStream();
 #endif
-<<<<<<< HEAD
-
-=======
->>>>>>> 64610d00
 			await using var writer = new Utf8JsonWriter(stream);
 			var serializer = new ValueSerializer();
 			serializer.Write(writer, value, DefaultJsonSerializerOptions);
@@ -153,10 +137,6 @@
 #else
 			using var stream = new MemoryStream();
 #endif
-<<<<<<< HEAD
-
-=======
->>>>>>> 64610d00
 			await using var writer = new Utf8JsonWriter(stream);
 			var serializer = new ValueSerializer();
 			serializer.Write(writer, value, DefaultJsonSerializerOptions);
