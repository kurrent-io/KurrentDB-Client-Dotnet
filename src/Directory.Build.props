<Project>
<<<<<<< HEAD
	<Import Project="$([MSBuild]::GetPathOfFileAbove('Directory.Build.props', '$(MSBuildThisFileDirectory)../'))"/>
	<PropertyGroup Condition="$(MSBuildProjectName) != 'EventStore.Client'">
		<ESPackageIdSuffix>$(MSBuildProjectName.Remove(0,18))</ESPackageIdSuffix>
		<ESProto>$(ESPackageIdSuffix.ToLower()).proto</ESProto>
		<ESProtoPath>../EventStore.Client.Common/protos/$(ESProto)</ESProtoPath>
		<PackageId>EventStore.Client.Grpc.$(ESPackageIdSuffix)</PackageId>
	</PropertyGroup>
	<ItemGroup Condition="$(MSBuildProjectName) != 'EventStore.Client'">
		<ProjectReference Include="..\EventStore.Client\EventStore.Client.csproj"/>
		<Protobuf
			Access="internal"
			Include="$(ESProtoPath)"
			GrpcServices="Client"
			Link="protos/$(ESProto)"/>
	</ItemGroup>
	<PropertyGroup>
		<PackageIcon>ouro.png</PackageIcon>
		<PackageLicenseFile>LICENSE.md</PackageLicenseFile>
		<PackageProjectUrl>https://eventstore.com</PackageProjectUrl>
		<PackageRequireLicenseAcceptance>false</PackageRequireLicenseAcceptance>
		<PackageReleaseNotes>https://eventstore.com/blog/</PackageReleaseNotes>
		<PackageTags>eventstore client grpc</PackageTags>
		<Authors>Event Store Ltd</Authors>
		<Copyright>Copyright 2012-2023 Event Store Ltd</Copyright>
		<MinVerTagPrefix>v</MinVerTagPrefix>
		<GenerateDocumentationFile>true</GenerateDocumentationFile>
	</PropertyGroup>
	<ItemGroup>
		<None Include="..\..\LICENSE.md" Pack="true" PackagePath="\"/>
		<None Include="..\..\ouro.png" Pack="true" PackagePath="\"/>
	</ItemGroup>
	<ItemGroup>
		<PackageReference Include="ConfigureAwaitChecker.Analyzer" Version="4.0.0" PrivateAssets="All" />
		<PackageReference Include="Grpc.Tools" Version="$(GrpcToolsPackageVersion)" PrivateAssets="All" />
		<PackageReference Include="MinVer" Version="4.3.0" PrivateAssets="All" />
	</ItemGroup>
	<ItemGroup>
		<Compile Include="../EventStore.Client.Common/**/*.cs" LinkBase="Common"/>
	</ItemGroup>
=======
    <Import Project="$([MSBuild]::GetPathOfFileAbove('Directory.Build.props', '$(MSBuildThisFileDirectory)../'))" />
    <PropertyGroup>
        <RootNamespace>EventStore.Client</RootNamespace>
    </PropertyGroup>

    <PropertyGroup Condition="$(MSBuildProjectName) != 'EventStore.Client'">
        <ESPackageIdSuffix>$(MSBuildProjectName.Remove(0,18))</ESPackageIdSuffix>
        <ESProto>$(ESPackageIdSuffix.ToLower()).proto</ESProto>
        <ESProtoPath>../EventStore.Client.Common/protos/$(ESProto)</ESProtoPath>
        <PackageId>EventStore.Client.Grpc.$(ESPackageIdSuffix)</PackageId>
    </PropertyGroup>

    <ItemGroup Condition="$(MSBuildProjectName) != 'EventStore.Client'">
        <ProjectReference Include="..\EventStore.Client\EventStore.Client.csproj" />
        <Protobuf Access="internal" Include="$(ESProtoPath)" GrpcServices="Client" Link="protos/$(ESProto)" />
    </ItemGroup>

    <PropertyGroup>
        <PackageIcon>ouro.png</PackageIcon>
        <PackageLicenseFile>LICENSE.md</PackageLicenseFile>
        <PackageProjectUrl>https://eventstore.com</PackageProjectUrl>
        <PackageRequireLicenseAcceptance>false</PackageRequireLicenseAcceptance>
        <PackageReleaseNotes>https://eventstore.com/blog/</PackageReleaseNotes>
        <PackageTags>eventstore client grpc</PackageTags>
        <Authors>Event Store Ltd</Authors>
        <Copyright>Copyright 2012-2020 Event Store Ltd</Copyright>
        <MinVerTagPrefix>v</MinVerTagPrefix>
        <GenerateDocumentationFile>true</GenerateDocumentationFile>
    </PropertyGroup>

    <ItemGroup>
        <None Include="..\..\LICENSE.md" Pack="true" PackagePath="\" />
        <None Include="..\..\ouro.png" Pack="true" PackagePath="\" />
    </ItemGroup>

    <ItemGroup>
        <PackageReference Include="ConfigureAwaitChecker.Analyzer" Version="4.0.0">
            <PrivateAssets>all</PrivateAssets>
            <IncludeAssets>runtime; build; native; contentfiles; analyzers; buildtransitive</IncludeAssets>
        </PackageReference>
        <PackageReference Include="Grpc.Tools" Version="$(GrpcToolsPackageVersion)">
            <PrivateAssets>all</PrivateAssets>
            <IncludeAssets>runtime; build; native; contentfiles; analyzers</IncludeAssets>
        </PackageReference>
        <PackageReference Include="MinVer" Version="3.0.0" PrivateAssets="All" />
    </ItemGroup>

    <ItemGroup>
        <Compile Include="../EventStore.Client.Common/**/*.cs" Link="Common\%(RecursiveDir)/%(FileName)%(Extension)" />
    </ItemGroup>

    <ItemGroup>
        <AssemblyAttribute Include="System.Runtime.CompilerServices.InternalsVisibleTo">
            <_Parameter1>$(ProjectName).Tests</_Parameter1>
        </AssemblyAttribute>
        <AssemblyAttribute Include="System.Runtime.CompilerServices.InternalsVisibleTo">
            <_Parameter1>$(ProjectName).Tests.Common</_Parameter1>
        </AssemblyAttribute>
        <AssemblyAttribute Include="System.Runtime.CompilerServices.InternalsVisibleTo">
            <_Parameter1>EventStore.Client</_Parameter1>
        </AssemblyAttribute>
    </ItemGroup>
>>>>>>> 8ef7ecf5
</Project><|MERGE_RESOLUTION|>--- conflicted
+++ resolved
@@ -1,20 +1,22 @@
 <Project>
-<<<<<<< HEAD
 	<Import Project="$([MSBuild]::GetPathOfFileAbove('Directory.Build.props', '$(MSBuildThisFileDirectory)../'))"/>
+
+	<PropertyGroup>
+		<RootNamespace>EventStore.Client</RootNamespace>
+	</PropertyGroup>
+
 	<PropertyGroup Condition="$(MSBuildProjectName) != 'EventStore.Client'">
 		<ESPackageIdSuffix>$(MSBuildProjectName.Remove(0,18))</ESPackageIdSuffix>
 		<ESProto>$(ESPackageIdSuffix.ToLower()).proto</ESProto>
 		<ESProtoPath>../EventStore.Client.Common/protos/$(ESProto)</ESProtoPath>
 		<PackageId>EventStore.Client.Grpc.$(ESPackageIdSuffix)</PackageId>
 	</PropertyGroup>
+
 	<ItemGroup Condition="$(MSBuildProjectName) != 'EventStore.Client'">
 		<ProjectReference Include="..\EventStore.Client\EventStore.Client.csproj"/>
-		<Protobuf
-			Access="internal"
-			Include="$(ESProtoPath)"
-			GrpcServices="Client"
-			Link="protos/$(ESProto)"/>
+		<Protobuf Access="internal" Include="$(ESProtoPath)" GrpcServices="Client" Link="protos/$(ESProto)"/>
 	</ItemGroup>
+
 	<PropertyGroup>
 		<PackageIcon>ouro.png</PackageIcon>
 		<PackageLicenseFile>LICENSE.md</PackageLicenseFile>
@@ -27,80 +29,37 @@
 		<MinVerTagPrefix>v</MinVerTagPrefix>
 		<GenerateDocumentationFile>true</GenerateDocumentationFile>
 	</PropertyGroup>
+
 	<ItemGroup>
 		<None Include="..\..\LICENSE.md" Pack="true" PackagePath="\"/>
 		<None Include="..\..\ouro.png" Pack="true" PackagePath="\"/>
 	</ItemGroup>
+
 	<ItemGroup>
-		<PackageReference Include="ConfigureAwaitChecker.Analyzer" Version="4.0.0" PrivateAssets="All" />
-		<PackageReference Include="Grpc.Tools" Version="$(GrpcToolsPackageVersion)" PrivateAssets="All" />
+		<PackageReference Include="ConfigureAwaitChecker.Analyzer" Version="4.0.0">
+			<PrivateAssets>all</PrivateAssets>
+			<IncludeAssets>runtime; build; native; contentfiles; analyzers; buildtransitive</IncludeAssets>
+		</PackageReference>
+		<PackageReference Include="Grpc.Tools" Version="$(GrpcToolsPackageVersion)">
+			<PrivateAssets>all</PrivateAssets>
+			<IncludeAssets>runtime; build; native; contentfiles; analyzers</IncludeAssets>
+		</PackageReference>
 		<PackageReference Include="MinVer" Version="4.3.0" PrivateAssets="All" />
 	</ItemGroup>
+
 	<ItemGroup>
-		<Compile Include="../EventStore.Client.Common/**/*.cs" LinkBase="Common"/>
+		<Compile Include="../EventStore.Client.Common/**/*.cs" Link="Common\%(RecursiveDir)/%(FileName)%(Extension)" />
 	</ItemGroup>
-=======
-    <Import Project="$([MSBuild]::GetPathOfFileAbove('Directory.Build.props', '$(MSBuildThisFileDirectory)../'))" />
-    <PropertyGroup>
-        <RootNamespace>EventStore.Client</RootNamespace>
-    </PropertyGroup>
 
-    <PropertyGroup Condition="$(MSBuildProjectName) != 'EventStore.Client'">
-        <ESPackageIdSuffix>$(MSBuildProjectName.Remove(0,18))</ESPackageIdSuffix>
-        <ESProto>$(ESPackageIdSuffix.ToLower()).proto</ESProto>
-        <ESProtoPath>../EventStore.Client.Common/protos/$(ESProto)</ESProtoPath>
-        <PackageId>EventStore.Client.Grpc.$(ESPackageIdSuffix)</PackageId>
-    </PropertyGroup>
-
-    <ItemGroup Condition="$(MSBuildProjectName) != 'EventStore.Client'">
-        <ProjectReference Include="..\EventStore.Client\EventStore.Client.csproj" />
-        <Protobuf Access="internal" Include="$(ESProtoPath)" GrpcServices="Client" Link="protos/$(ESProto)" />
-    </ItemGroup>
-
-    <PropertyGroup>
-        <PackageIcon>ouro.png</PackageIcon>
-        <PackageLicenseFile>LICENSE.md</PackageLicenseFile>
-        <PackageProjectUrl>https://eventstore.com</PackageProjectUrl>
-        <PackageRequireLicenseAcceptance>false</PackageRequireLicenseAcceptance>
-        <PackageReleaseNotes>https://eventstore.com/blog/</PackageReleaseNotes>
-        <PackageTags>eventstore client grpc</PackageTags>
-        <Authors>Event Store Ltd</Authors>
-        <Copyright>Copyright 2012-2020 Event Store Ltd</Copyright>
-        <MinVerTagPrefix>v</MinVerTagPrefix>
-        <GenerateDocumentationFile>true</GenerateDocumentationFile>
-    </PropertyGroup>
-
-    <ItemGroup>
-        <None Include="..\..\LICENSE.md" Pack="true" PackagePath="\" />
-        <None Include="..\..\ouro.png" Pack="true" PackagePath="\" />
-    </ItemGroup>
-
-    <ItemGroup>
-        <PackageReference Include="ConfigureAwaitChecker.Analyzer" Version="4.0.0">
-            <PrivateAssets>all</PrivateAssets>
-            <IncludeAssets>runtime; build; native; contentfiles; analyzers; buildtransitive</IncludeAssets>
-        </PackageReference>
-        <PackageReference Include="Grpc.Tools" Version="$(GrpcToolsPackageVersion)">
-            <PrivateAssets>all</PrivateAssets>
-            <IncludeAssets>runtime; build; native; contentfiles; analyzers</IncludeAssets>
-        </PackageReference>
-        <PackageReference Include="MinVer" Version="3.0.0" PrivateAssets="All" />
-    </ItemGroup>
-
-    <ItemGroup>
-        <Compile Include="../EventStore.Client.Common/**/*.cs" Link="Common\%(RecursiveDir)/%(FileName)%(Extension)" />
-    </ItemGroup>
-
-    <ItemGroup>
-        <AssemblyAttribute Include="System.Runtime.CompilerServices.InternalsVisibleTo">
-            <_Parameter1>$(ProjectName).Tests</_Parameter1>
-        </AssemblyAttribute>
-        <AssemblyAttribute Include="System.Runtime.CompilerServices.InternalsVisibleTo">
-            <_Parameter1>$(ProjectName).Tests.Common</_Parameter1>
-        </AssemblyAttribute>
-        <AssemblyAttribute Include="System.Runtime.CompilerServices.InternalsVisibleTo">
-            <_Parameter1>EventStore.Client</_Parameter1>
-        </AssemblyAttribute>
-    </ItemGroup>
->>>>>>> 8ef7ecf5
+	<ItemGroup>
+		<AssemblyAttribute Include="System.Runtime.CompilerServices.InternalsVisibleTo">
+			<_Parameter1>$(ProjectName).Tests</_Parameter1>
+		</AssemblyAttribute>
+		<AssemblyAttribute Include="System.Runtime.CompilerServices.InternalsVisibleTo">
+			<_Parameter1>$(ProjectName).Tests.Common</_Parameter1>
+		</AssemblyAttribute>
+		<AssemblyAttribute Include="System.Runtime.CompilerServices.InternalsVisibleTo">
+			<_Parameter1>EventStore.Client</_Parameter1>
+		</AssemblyAttribute>
+	</ItemGroup>
 </Project>