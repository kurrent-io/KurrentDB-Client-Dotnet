// ReSharper disable SwitchExpressionHandlesSomeKnownEnumValuesWithExceptionInDefault

using Google.Protobuf;
using Google.Rpc;
using Grpc.Core;
using Kurrent.Client.Model;
using Kurrent.Client.SchemaRegistry;
using static KurrentDB.Protocol.Registry.V2.SchemaRegistryService;
using Contracts = KurrentDB.Protocol.Registry.V2;
using ErrorDetails = Kurrent.Client.SchemaRegistry.ErrorDetails;
using Success = Kurrent.Client.SchemaRegistry.Success;

namespace Kurrent.Client;

public class KurrentRegistryClient {
	internal KurrentRegistryClient(CallInvoker invoker) => ServiceClient = new SchemaRegistryServiceClient(invoker);

	SchemaRegistryServiceClient ServiceClient { get; }

	/// <summary>
	/// Creates a new schema in the registry with the provided details.
	/// </summary>
	/// <param name="schemaName">
	/// The unique name of the schema to create.
	/// </param>
	/// <param name="schemaDefinition">
	/// The schema definition in string format, representing the structure of the schema.
	/// </param>
	/// <param name="dataFormat">
	/// The format of the schema, such as Json, Protobuf, Avro, or Bytes.
	/// </param>
	/// <param name="compatibilityMode">
	/// Specifies the compatibility mode for the schema, which defines whether and how new versions
	/// of the schema need to maintain compatibility with previous versions.
	/// </param>
	/// <param name="description">
	/// A human-readable description of the schema being created.
	/// </param>
	/// <param name="tags">
	/// A dictionary of key-value pairs that provide additional metadata or categorization for the schema.
	/// </param>
	/// <param name="cancellationToken">
	/// An optional <see cref="CancellationToken"/> to observe while waiting for the operation to complete.
	/// </param>
	/// <returns>
	/// A <see cref="Result{SchemaVersionDescriptor, CreateSchemaError}"/> representing the outcome of the schema creation,
	/// which may contain the newly generated schema version or an error in case of failure.
	/// </returns>
	/// <exception cref="Exception">
	/// Throws an exception if the operation encounters an error, such as a network issue or invalid input.
	/// </exception>
	public async ValueTask<Result<SchemaVersionDescriptor, CreateSchemaError>> CreateSchema(
		SchemaName schemaName, string schemaDefinition,
		SchemaDataFormat dataFormat, CompatibilityMode compatibilityMode,
		string description, Dictionary<string, string> tags,
		CancellationToken cancellationToken = default
	) {
		var request = new Contracts.CreateSchemaRequest {
			SchemaName = schemaName,
			Details = new Contracts.SchemaDetails {
				DataFormat    = (Contracts.SchemaDataFormat)dataFormat,
				Compatibility = (Contracts.CompatibilityMode)compatibilityMode,
				Description   = description,
				Tags          = { tags }
			},
			SchemaDefinition = ByteString.CopyFromUtf8(schemaDefinition)
		};

		return await ServiceClient
			.CreateSchemaAsync(request, cancellationToken: cancellationToken)
			.ResponseAsync
			.ToResultAsync()
			.MatchAsync(
				onSuccess: response =>
					Result.Success<SchemaVersionDescriptor, CreateSchemaError>(
						new SchemaVersionDescriptor(Guid.Parse(response.SchemaVersionId), response.VersionNumber)
					),
				onError: exception => {
					if (exception is RpcException rpcEx) {
						return rpcEx.StatusCode switch {
							StatusCode.AlreadyExists    => Result.Failure<SchemaVersionDescriptor, CreateSchemaError>(new ErrorDetails.SchemaAlreadyExists(schemaName)),
							StatusCode.PermissionDenied => Result.Failure<SchemaVersionDescriptor, CreateSchemaError>(new ErrorDetails.AccessDenied()),
							StatusCode.InvalidArgument  => throw KurrentClientException.Throw<BadRequest>(rpcEx),
							_                           => throw KurrentClientException.CreateUnknown(nameof(CreateSchema), rpcEx)
						};
					}

<<<<<<< HEAD
					throw KurrentClientException.Throw(exception);
				}
			);
	}
=======
            return new SchemaVersionDescriptor(Guid.Parse(response.SchemaVersionId), response.VersionNumber);
        }
        catch (RpcException ex) when (ex.StatusCode == StatusCode.AlreadyExists) {
            return new ErrorDetails.SchemaAlreadyExists(schemaName);
        }
        catch (RpcException ex) {
            throw new KurrentClientException(ex.StatusCode.ToString(), $"An error occurred while creating the schema: {ex.Message}", null, ex);
        }
        catch (Exception ex) {
            throw new KurrentClientException("CreateSchema", "An error occurred while creating the schema.", null, ex);
        }
    }
>>>>>>> b91671e9

	/// <summary>
	/// Creates a new schema in the registry with the provided details.
	/// </summary>
	/// <param name="schemaName">
	/// The unique name of the schema to create.
	/// </param>
	/// <param name="schemaDefinition">
	/// The schema definition in string format, representing the structure of the schema.
	/// </param>
	/// <param name="dataFormat">
	/// The format of the schema, such as Json, Protobuf, Avro, or Bytes.
	/// </param>
	/// <param name="cancellationToken">
	/// An optional <see cref="CancellationToken"/> to observe while waiting for the operation to complete.
	/// </param>
	/// <returns>
	/// A <see cref="ValueTask{TResult}"/> containing a <see cref="Result{TSuccess, TError}"/> which represents the outcome of the schema creation.
	/// The result may include the created schema version descriptor or an error in case of failure.
	/// </returns>
	/// <exception cref="Exception">
	/// Throws an exception if the operation encounters an error, such as a network issue or invalid input.
	/// </exception>
	public ValueTask<Result<SchemaVersionDescriptor, CreateSchemaError>> CreateSchema(
		SchemaName schemaName,
		string schemaDefinition,
		SchemaDataFormat dataFormat,
		CancellationToken cancellationToken = default
	) =>
		CreateSchema(
			schemaName,
			schemaDefinition,
			dataFormat,
			CompatibilityMode.None,
			"",
			[],
			cancellationToken
		);

	/// <summary>
	/// Retrieves the schema details for the specified schema name from the registry.
	/// </summary>
	/// <param name="schemaName">
	/// The unique name of the schema to retrieve.
	/// </param>
	/// <param name="cancellationToken">
	/// An optional <see cref="CancellationToken"/> to observe while waiting for the operation to complete.
	/// </param>
	/// <returns>
	/// A <see cref="Result{Schema, GetSchemaError}"/> that either contains the retrieved schema or an error indicating the issue encountered, such as the schema not being found.
	/// </returns>
	/// <exception cref="Exception">
	/// Throws an exception if an error occurs while trying to retrieve the schema, including issues with network connectivity or invalid input.
	/// </exception>
	public async ValueTask<Result<Schema, GetSchemaError>> GetSchema(SchemaName schemaName, CancellationToken cancellationToken = default) {
		var request = new Contracts.GetSchemaRequest {
			SchemaName = schemaName
		};

		return await ServiceClient
			.GetSchemaAsync(request, cancellationToken: cancellationToken)
			.ResponseAsync
			.ToResultAsync()
			.MatchAsync(
				onSuccess: response => Result.Success<Schema, GetSchemaError>(Schema.FromProto(response.Schema)),
				onError: exception => {
					if (exception is RpcException rpcEx) {
						return rpcEx.StatusCode switch {
							StatusCode.NotFound         => Result.Failure<Schema, GetSchemaError>(new ErrorDetails.SchemaNotFound(schemaName)),
							StatusCode.PermissionDenied => Result.Failure<Schema, GetSchemaError>(new ErrorDetails.AccessDenied()),
							StatusCode.InvalidArgument  => throw KurrentClientException.Throw<BadRequest>(rpcEx),
							_                           => throw KurrentClientException.CreateUnknown(nameof(GetSchema), rpcEx)
						};
					}

					throw KurrentClientException.Throw(exception);
				}
			);
	}

	/// <summary>
	/// Retrieves the specific version of a schema from the registry based on the provided details.
	/// </summary>
	/// <param name="schemaName">
	/// The unique identifier of the schema whose version is being retrieved.
	/// </param>
	/// <param name="versionNumber">
	/// The version number of the schema to retrieve. If not provided, the latest version will be fetched.
	/// </param>
	/// <param name="cancellationToken">
	/// An optional <see cref="CancellationToken"/> to observe while waiting for the operation to complete.
	/// </param>
	/// <returns>
	/// A <see cref="Result{SchemaVersion, GetSchemaVersionError}"/> containing either the schema version details or an error indicating that the schema could not be found.
	/// </returns>
	/// <exception cref="Exception">
	/// Throws an exception if an error occurs during the operation, such as network issues or invalid input.
	/// </exception>
	public async ValueTask<Result<SchemaVersion, GetSchemaVersionError>> GetSchemaVersion(
		SchemaName schemaName, int? versionNumber = null, CancellationToken cancellationToken = default
	) {
		var request = new Contracts.GetSchemaVersionRequest {
			SchemaName = schemaName
		};

		if (versionNumber.HasValue)
			request.VersionNumber = versionNumber.Value;

		return await ServiceClient
			.GetSchemaVersionAsync(request, cancellationToken: cancellationToken)
			.ResponseAsync
			.ToResultAsync()
			.MatchAsync(
				onSuccess: response => Result.Success<SchemaVersion, GetSchemaVersionError>(SchemaVersion.FromProto(response.Version)),
				onError: exception => {
					if (exception is RpcException rpcEx) {
						return rpcEx.StatusCode switch {
							StatusCode.NotFound         => Result.Failure<SchemaVersion, GetSchemaVersionError>(new ErrorDetails.SchemaNotFound(schemaName)),
							StatusCode.PermissionDenied => Result.Failure<SchemaVersion, GetSchemaVersionError>(new ErrorDetails.AccessDenied()),
							StatusCode.InvalidArgument  => throw KurrentClientException.Throw<BadRequest>(rpcEx),
							_                           => throw KurrentClientException.CreateUnknown(nameof(GetSchemaVersion), rpcEx)
						};
					}

					throw KurrentClientException.Throw(exception);
				}
			);
	}

	/// <summary>
	/// Retrieves the schema version details for the specified schema version ID from the registry.
	/// </summary>
	/// <param name="schemaVersionId">
	/// A <see cref="SchemaVersionId"/> that represents the unique identifier of the schema version to retrieve.
	/// </param>
	/// <param name="cancellationToken">
	/// An optional <see cref="CancellationToken"/> to observe while waiting for the operation to complete.
	/// </param>
	/// <returns>
	/// A <see cref="Result{SchemaVersion, GetSchemaVersionError}"/> containing the requested schema version details or an error
	/// if the schema version is not found.
	/// </returns>
	/// <exception cref="RpcException">
	/// Throws an exception in case of communication errors with the schema registry service.
	/// </exception>
	public async ValueTask<Result<SchemaVersion, GetSchemaVersionError>> GetSchemaVersionById(
		SchemaVersionId schemaVersionId, CancellationToken cancellationToken = default
	) {
		var request = new Contracts.GetSchemaVersionByIdRequest {
			SchemaVersionId = schemaVersionId
		};

		return await ServiceClient
			.GetSchemaVersionByIdAsync(request, cancellationToken: cancellationToken)
			.ResponseAsync
			.ToResultAsync()
			.MatchAsync(
				onSuccess: response => Result.Success<SchemaVersion, GetSchemaVersionError>(SchemaVersion.FromProto(response.Version)),
				onError: exception => {
					if (exception is RpcException rpcEx) {
						return rpcEx.StatusCode switch {
							StatusCode.NotFound         => Result.Failure<SchemaVersion, GetSchemaVersionError>(new ErrorDetails.SchemaNotFound(schemaVersionId)),
							StatusCode.PermissionDenied => Result.Failure<SchemaVersion, GetSchemaVersionError>(new ErrorDetails.AccessDenied()),
							StatusCode.InvalidArgument  => throw KurrentClientException.Throw<BadRequest>(rpcEx),
							_                           => throw KurrentClientException.CreateUnknown(nameof(GetSchemaVersionById), rpcEx)
						};
					}

					throw KurrentClientException.Throw(exception);
				}
			);
	}

	/// <summary>
	/// Deletes an existing schema in the registry identified by the specified name, and all its versions.
	/// </summary>
	/// <param name="schemaName">
	/// The unique name of the schema to delete.
	/// </param>
	/// <param name="cancellationToken">
	/// An optional <see cref="CancellationToken"/> to observe while waiting for the operation to complete.
	/// </param>
	/// <returns>
	/// A <see cref="Result{Success, DeleteSchemaError}"/> indicating the result of the schema deletion operation.
	/// The result can either indicate success or specify that the schema was not found.
	/// </returns>
	/// <exception cref="Exception">
	/// Throws an exception if the operation encounters an error, such as a network issue or invalid input.
	/// </exception>
	public async ValueTask<Result<Success, DeleteSchemaError>> DeleteSchema(SchemaName schemaName, CancellationToken cancellationToken = default) {
		var request = new Contracts.DeleteSchemaRequest {
			SchemaName = schemaName
		};

		return await ServiceClient
			.DeleteSchemaAsync(request, cancellationToken: cancellationToken)
			.ResponseAsync
			.ToResultAsync()
			.MatchAsync(
				onSuccess: _ => Result.Success<Success, DeleteSchemaError>(Success.Instance),
				onError: exception => {
					if (exception is RpcException rpcEx) {
						return rpcEx.StatusCode switch {
							StatusCode.NotFound         => Result.Failure<Success, DeleteSchemaError>(new ErrorDetails.SchemaNotFound(schemaName)),
							StatusCode.PermissionDenied => Result.Failure<Success, DeleteSchemaError>(new ErrorDetails.AccessDenied()),
							StatusCode.InvalidArgument  => throw KurrentClientException.Throw<BadRequest>(rpcEx),
							_                           => throw KurrentClientException.CreateUnknown(nameof(DeleteSchema), rpcEx)
						};
					}

					throw KurrentClientException.Throw(exception);
				}
			);
	}

	/// <summary>
	/// Checks the compatibility of a schema against a given schema identifier and data format.
	/// </summary>
	/// <param name="identifier">
	/// The schema identifier, which can either be a schema name or a schema version ID.
	/// </param>
	/// <param name="schemaDefinition">
	/// The schema definition to check for compatibility in string format.
	/// </param>
	/// <param name="dataFormat">
	/// The format of the schema, such as Json, Protobuf, Avro, or Bytes.
	/// </param>
	/// <param name="cancellationToken">
	/// An optional <see cref="CancellationToken"/> to observe while waiting for the operation to complete.
	/// </param>
	/// <returns>
	/// A <see cref="Result{TSuccess, TError}"/> of type <see cref="SchemaVersionId"/> on success, or
	/// <see cref="CheckSchemaCompatibilityError"/> on failure indicating details of the compatibility issues.
	/// </returns>
	/// <exception cref="Exception">
	/// Throws an exception if there is an error during the compatibility check process.
	/// </exception>
	public async ValueTask<Result<SchemaVersionId, CheckSchemaCompatibilityError>> CheckSchemaCompatibility(
		SchemaIdentifier identifier, string schemaDefinition, SchemaDataFormat dataFormat, CancellationToken cancellationToken = default
	) {
		var request = identifier.IsSchemaName
			? new Contracts.CheckSchemaCompatibilityRequest { SchemaName      = identifier.AsSchemaName }
			: new Contracts.CheckSchemaCompatibilityRequest { SchemaVersionId = identifier.AsSchemaVersionId };

		request.Definition = ByteString.CopyFromUtf8(schemaDefinition);
		request.DataFormat = (Contracts.SchemaDataFormat)dataFormat;

		return await ServiceClient
			.CheckSchemaCompatibilityAsync(request, cancellationToken: cancellationToken)
			.ResponseAsync
			.ToResultAsync()
			.MatchAsync(
				onSuccess: result => result.Success is not null
					? Result.Success<SchemaVersionId, CheckSchemaCompatibilityError>(SchemaVersionId.From(result.Success.SchemaVersionId))
					: Result.Failure<SchemaVersionId, CheckSchemaCompatibilityError>(SchemaCompatibilityErrors.FromProto(result.Failure.Errors)),
				onError: exception => {
					if (exception is RpcException rpcEx) {
						return rpcEx.StatusCode switch {
							StatusCode.NotFound => Result.Failure<SchemaVersionId, CheckSchemaCompatibilityError>(new ErrorDetails.SchemaNotFound(identifier)),
							StatusCode.PermissionDenied => Result.Failure<SchemaVersionId, CheckSchemaCompatibilityError>(new ErrorDetails.AccessDenied()),
							StatusCode.InvalidArgument  => throw KurrentClientException.Throw<BadRequest>(rpcEx),
							_                           => throw KurrentClientException.CreateUnknown(nameof(CheckSchemaCompatibility), rpcEx)
						};
					}

					throw KurrentClientException.Throw(exception);
				}
			);
	}
}<|MERGE_RESOLUTION|>--- conflicted
+++ resolved
@@ -75,7 +75,7 @@
 					Result.Success<SchemaVersionDescriptor, CreateSchemaError>(
 						new SchemaVersionDescriptor(Guid.Parse(response.SchemaVersionId), response.VersionNumber)
 					),
-				onError: exception => {
+				onFailure: exception => {
 					if (exception is RpcException rpcEx) {
 						return rpcEx.StatusCode switch {
 							StatusCode.AlreadyExists    => Result.Failure<SchemaVersionDescriptor, CreateSchemaError>(new ErrorDetails.SchemaAlreadyExists(schemaName)),
@@ -85,25 +85,10 @@
 						};
 					}
 
-<<<<<<< HEAD
-					throw KurrentClientException.Throw(exception);
-				}
-			);
-	}
-=======
-            return new SchemaVersionDescriptor(Guid.Parse(response.SchemaVersionId), response.VersionNumber);
-        }
-        catch (RpcException ex) when (ex.StatusCode == StatusCode.AlreadyExists) {
-            return new ErrorDetails.SchemaAlreadyExists(schemaName);
-        }
-        catch (RpcException ex) {
-            throw new KurrentClientException(ex.StatusCode.ToString(), $"An error occurred while creating the schema: {ex.Message}", null, ex);
-        }
-        catch (Exception ex) {
-            throw new KurrentClientException("CreateSchema", "An error occurred while creating the schema.", null, ex);
-        }
-    }
->>>>>>> b91671e9
+					throw KurrentClientException.Throw(exception);
+				}
+			);
+	}
 
 	/// <summary>
 	/// Creates a new schema in the registry with the provided details.
@@ -169,7 +154,7 @@
 			.ToResultAsync()
 			.MatchAsync(
 				onSuccess: response => Result.Success<Schema, GetSchemaError>(Schema.FromProto(response.Schema)),
-				onError: exception => {
+				onFailure: exception => {
 					if (exception is RpcException rpcEx) {
 						return rpcEx.StatusCode switch {
 							StatusCode.NotFound         => Result.Failure<Schema, GetSchemaError>(new ErrorDetails.SchemaNotFound(schemaName)),
@@ -218,7 +203,7 @@
 			.ToResultAsync()
 			.MatchAsync(
 				onSuccess: response => Result.Success<SchemaVersion, GetSchemaVersionError>(SchemaVersion.FromProto(response.Version)),
-				onError: exception => {
+				onFailure: exception => {
 					if (exception is RpcException rpcEx) {
 						return rpcEx.StatusCode switch {
 							StatusCode.NotFound         => Result.Failure<SchemaVersion, GetSchemaVersionError>(new ErrorDetails.SchemaNotFound(schemaName)),
@@ -262,7 +247,7 @@
 			.ToResultAsync()
 			.MatchAsync(
 				onSuccess: response => Result.Success<SchemaVersion, GetSchemaVersionError>(SchemaVersion.FromProto(response.Version)),
-				onError: exception => {
+				onFailure: exception => {
 					if (exception is RpcException rpcEx) {
 						return rpcEx.StatusCode switch {
 							StatusCode.NotFound         => Result.Failure<SchemaVersion, GetSchemaVersionError>(new ErrorDetails.SchemaNotFound(schemaVersionId)),
@@ -304,7 +289,7 @@
 			.ToResultAsync()
 			.MatchAsync(
 				onSuccess: _ => Result.Success<Success, DeleteSchemaError>(Success.Instance),
-				onError: exception => {
+				onFailure: exception => {
 					if (exception is RpcException rpcEx) {
 						return rpcEx.StatusCode switch {
 							StatusCode.NotFound         => Result.Failure<Success, DeleteSchemaError>(new ErrorDetails.SchemaNotFound(schemaName)),
@@ -359,7 +344,7 @@
 				onSuccess: result => result.Success is not null
 					? Result.Success<SchemaVersionId, CheckSchemaCompatibilityError>(SchemaVersionId.From(result.Success.SchemaVersionId))
 					: Result.Failure<SchemaVersionId, CheckSchemaCompatibilityError>(SchemaCompatibilityErrors.FromProto(result.Failure.Errors)),
-				onError: exception => {
+				onFailure: exception => {
 					if (exception is RpcException rpcEx) {
 						return rpcEx.StatusCode switch {
 							StatusCode.NotFound => Result.Failure<SchemaVersionId, CheckSchemaCompatibilityError>(new ErrorDetails.SchemaNotFound(identifier)),
