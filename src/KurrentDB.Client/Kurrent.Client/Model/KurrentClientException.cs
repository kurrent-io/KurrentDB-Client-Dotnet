<<<<<<< HEAD
// ReSharper disable InvertIf

using Google.Protobuf;
using Google.Rpc;
using Grpc.Core;
=======
using Humanizer;
>>>>>>> b91671e9

namespace Kurrent.Client.Model;

public record FieldViolation(string Field, string Description);

/// <summary>
/// Exception class used to indicate errors specific to the operation and state of the Kurrent client.
/// Provides relevant error details, including error codes, statuses, field violations, and associated metadata.
/// </summary>
[PublicAPI]
<<<<<<< HEAD
public class KurrentClientException : Exception {
	/// <summary>
	/// Gets the error code associated with this exception.
	/// </summary>
	public string ErrorCode { get; }

    /// <summary>
    /// Gets the validation errors if this exception represents validation failures.
    /// </summary>
    public IReadOnlyCollection<FieldViolation> FieldViolations { get; }

=======
public class KurrentClientException(string errorCode, string message, Metadata? metadata = null, Exception? innerException = null) : Exception(message, innerException) {
>>>>>>> b91671e9
    /// <summary>
    /// Gets additional metadata associated with this exception.
    /// </summary>
    public IReadOnlyDictionary<string, string> Metadata { get; }

    public KurrentClientException(
	    string errorCode, string message, Exception? innerException = null,
	    IEnumerable<FieldViolation>? fieldViolations = null, IDictionary<string, string>? metadata = null
    ) : base(message, innerException) {
        ErrorCode = errorCode;
        FieldViolations = fieldViolations?.ToList().AsReadOnly() ?? new List<FieldViolation>().AsReadOnly();
        Metadata = metadata?.ToDictionary(kvp => kvp.Key, kvp => kvp.Value).AsReadOnly() ?? new Dictionary<string, string>().AsReadOnly();
    }

    /// <summary>
    /// Additional context about the error.
    /// </summary>
    public Metadata Metadata { get; } = metadata is not null ? new(metadata) : [];

    /// <summary>
    /// Creates and throws a <see cref="KurrentClientException"/> with an error code derived from the type name of <typeparamref name="T"/>
    /// and a message from the string representation of the <paramref name="error"/> object.
    /// </summary>
    /// <typeparam name="T">The type of the error object. The name of this type will be used as the error code.</typeparam>
    /// <param name="error">The error object. Its string representation will be used as the exception message.</param>
    /// <param name="innerException">The exception that is the cause of the current exception, or a null reference if no inner exception is specified.</param>
    /// <returns>This method always throws an exception, so it never returns a value.</returns>
    /// <exception cref="KurrentClientException">Always thrown by this method.</exception>
    public static KurrentClientException Throw<T>(T error, Exception? innerException = null) where T : notnull =>
<<<<<<< HEAD
	    throw new KurrentClientException(typeof(T).Name, error.ToString()!, innerException);

    /// <summary>
    /// Creates and throws a <see cref="KurrentClientException"/> with an error code derived from the type name of <typeparamref name="T"/>
    /// and details extracted from the specified <paramref name="exception"/>.
    /// </summary>
    /// <typeparam name="T">The type of the protocol buffer message used for deserializing detailed error information.</typeparam>
    /// <param name="exception">The <see cref="RpcException"/> from which the error details, status code, and metadata are obtained.</param>
    /// <returns>This method always throws an exception, so it never returns a value.</returns>
    /// <exception cref="KurrentClientException">Always thrown by this method.</exception>
    public static KurrentClientException Throw<T>(RpcException exception) where T : class, IMessage<T>, new() {
	    var fieldViolations = new List<FieldViolation>();

	    var message  = exception.Status.Detail;
	    var metadata = new Dictionary<string, string>();

	    var status = exception.GetRpcStatus();

	    if (status is not null) {
		    foreach (var detail in status.Details) {
			    if (!detail.TryUnpack<T>(out var unpackedDetail))
				    continue;

			    switch (unpackedDetail) {
				    case BadRequest badRequest:
					    fieldViolations.AddRange(badRequest.FieldViolations.Select(fv => new FieldViolation(fv.Field, fv.Description)));
					    break;

				    case PreconditionFailure preconditionFailure:
					    fieldViolations.AddRange(preconditionFailure.Violations.Select(v => new FieldViolation(v.Subject, v.Description)));
					    break;

				    case ErrorInfo errorInfo:
					    metadata = errorInfo.Metadata.ToDictionary(kvp => kvp.Key, kvp => kvp.Value);
					    break;

				    case ResourceInfo resourceInfo:
					    message                                     = resourceInfo.Description;
					    metadata[nameof(resourceInfo.ResourceType)] = resourceInfo.ResourceType;
					    metadata[nameof(resourceInfo.ResourceName)] = resourceInfo.ResourceName;
					    metadata[nameof(resourceInfo.Owner)]        = resourceInfo.Owner;
					    break;
			    }
		    }
	    }

	    throw new KurrentClientException(
		    exception.StatusCode.ToString(),
		    message,
		    exception,
		    fieldViolations,
		    metadata
	    );
    }
=======
        throw new KurrentClientException(typeof(T).Name, error.ToString()!, null, innerException);

    public static KurrentClientException Wrap<T>(T exception, string? errorCode = null) where T : Exception =>
        new KurrentClientException(errorCode ?? exception.GetType().Name, exception.Message, null, exception);

>>>>>>> b91671e9

    /// <summary>
    /// Creates a <see cref="KurrentClientException"/> for an unknown or unexpected error that occurred during a specific operation.
    /// </summary>
    /// <param name="operation">The name of the operation during which the error occurred. Cannot be null or whitespace.</param>
    /// <param name="innerException">The exception that is the cause of the current exception.</param>
    /// <returns>A new instance of <see cref="KurrentClientException"/> representing the unknown error.</returns>
    /// <exception cref="ArgumentNullException"><paramref name="operation"/> is null.</exception>
    /// <exception cref="ArgumentException"><paramref name="operation"/> is empty or consists only of white-space characters.</exception>
    public static KurrentClientException CreateUnknown(string operation, Exception innerException) {
        ArgumentException.ThrowIfNullOrWhiteSpace(operation);
        return new("Unknown", $"Unexpected error on {operation}: {innerException.Message}", null, innerException);
    }

    /// <summary>
    /// Creates and throws a <see cref="KurrentClientException"/> for an unknown or unexpected error that occurred during a specific operation.
    /// </summary>
    /// <param name="operation">The name of the operation during which the error occurred. Cannot be null or whitespace.</param>
    /// <param name="innerException">The exception that is the cause of the current exception.</param>
    /// <returns>This method always throws an exception, so it never returns a value.</returns>
    /// <exception cref="KurrentClientException">Always thrown by this method.</exception>
    /// <exception cref="ArgumentNullException"><paramref name="operation"/> is null.</exception>
    /// <exception cref="ArgumentException"><paramref name="operation"/> is empty or consists only of white-space characters.</exception>
    public static KurrentClientException ThrowUnknown(string operation, Exception innerException) =>
        throw CreateUnknown(operation, innerException);

<<<<<<< HEAD
public static class KurrentClientExceptionExtensions {
	// public static Exception ToException(this IVariantResultError variantError, Exception? innerException = null) {
	//     if (variantError..Value is IResultError error)
	//         return error.CreateException(innerException);
	//
	//     var invalidEx = new InvalidOperationException(
	//         $"The error value is not a KurrentClientErrorDetails instance but rather " +
	//         $"{variantError.Value.GetType().FullName}", innerException);
	//
	//     return KurrentClientException.CreateUnknown("KurrentClientExceptionExtensions.Throw", invalidEx);
	// }
	//
	// public static Exception Throw(this IVariant variantError, Exception? innerException = null) =>
	//     throw variantError.ToException(innerException);
	//
	// public static Exception ToException(this IVariantResultError variantError, Exception? innerException = null) =>
	//     variantError.CreateException(innerException);
	//
	// public static Exception Throw(this IVariantResultError variantError, Exception? innerException = null) =>
	//     throw variantError.Throw(innerException);
=======

    public static KurrentClientException CreateUnexpected(string operation, Exception innerException) {
        ArgumentException.ThrowIfNullOrWhiteSpace(operation);
        return new(operation.Underscore().ToUpperInvariant(), $"Unexpected behaviour detected during {operation}: {innerException.Message}", null, innerException);
    }
    public static KurrentClientException CreateUnexpected(string operation, Metadata metadata, Exception innerException) {
        ArgumentException.ThrowIfNullOrWhiteSpace(operation);
        return new(operation.Underscore().ToUpperInvariant(), $"Unexpected behaviour detected during {operation}: {innerException.Message}", metadata, innerException);
    }

    public static KurrentClientException ThrowUnexpected(string operation, Exception innerException) =>
        throw CreateUnexpected(operation, innerException);

    public static KurrentClientException ThrowUnexpected(string operation, Metadata metadata, Exception innerException) =>
        throw CreateUnexpected(operation, metadata, innerException);

>>>>>>> b91671e9
}<|MERGE_RESOLUTION|>--- conflicted
+++ resolved
@@ -1,12 +1,9 @@
-<<<<<<< HEAD
 // ReSharper disable InvertIf
 
 using Google.Protobuf;
 using Google.Rpc;
 using Grpc.Core;
-=======
 using Humanizer;
->>>>>>> b91671e9
 
 namespace Kurrent.Client.Model;
 
@@ -17,39 +14,20 @@
 /// Provides relevant error details, including error codes, statuses, field violations, and associated metadata.
 /// </summary>
 [PublicAPI]
-<<<<<<< HEAD
-public class KurrentClientException : Exception {
-	/// <summary>
-	/// Gets the error code associated with this exception.
-	/// </summary>
-	public string ErrorCode { get; }
-
+// public class KurrentClientException(string errorCode, string message, Exception? innerException = null) : Exception(message, innerException) {
+public class KurrentClientException(string errorCode, string message, Metadata? metadata = null, Exception? innerException = null) : Exception(message, innerException) {
     /// <summary>
-    /// Gets the validation errors if this exception represents validation failures.
+    /// Gets the error code associated with this exception.
     /// </summary>
-    public IReadOnlyCollection<FieldViolation> FieldViolations { get; }
-
-=======
-public class KurrentClientException(string errorCode, string message, Metadata? metadata = null, Exception? innerException = null) : Exception(message, innerException) {
->>>>>>> b91671e9
-    /// <summary>
-    /// Gets additional metadata associated with this exception.
-    /// </summary>
-    public IReadOnlyDictionary<string, string> Metadata { get; }
-
-    public KurrentClientException(
-	    string errorCode, string message, Exception? innerException = null,
-	    IEnumerable<FieldViolation>? fieldViolations = null, IDictionary<string, string>? metadata = null
-    ) : base(message, innerException) {
-        ErrorCode = errorCode;
-        FieldViolations = fieldViolations?.ToList().AsReadOnly() ?? new List<FieldViolation>().AsReadOnly();
-        Metadata = metadata?.ToDictionary(kvp => kvp.Key, kvp => kvp.Value).AsReadOnly() ?? new Dictionary<string, string>().AsReadOnly();
-    }
+    public string ErrorCode { get; } = errorCode;
 
     /// <summary>
     /// Additional context about the error.
     /// </summary>
     public Metadata Metadata { get; } = metadata is not null ? new(metadata) : [];
+
+    public static KurrentClientException Wrap<T>(T exception, string? errorCode = null) where T : Exception =>
+        new KurrentClientException(errorCode ?? exception.GetType().Name, exception.Message, null, exception);
 
     /// <summary>
     /// Creates and throws a <see cref="KurrentClientException"/> with an error code derived from the type name of <typeparamref name="T"/>
@@ -61,8 +39,7 @@
     /// <returns>This method always throws an exception, so it never returns a value.</returns>
     /// <exception cref="KurrentClientException">Always thrown by this method.</exception>
     public static KurrentClientException Throw<T>(T error, Exception? innerException = null) where T : notnull =>
-<<<<<<< HEAD
-	    throw new KurrentClientException(typeof(T).Name, error.ToString()!, innerException);
+        throw new KurrentClientException(typeof(T).Name, error.ToString()!, null, innerException);
 
     /// <summary>
     /// Creates and throws a <see cref="KurrentClientException"/> with an error code derived from the type name of <typeparamref name="T"/>
@@ -75,8 +52,8 @@
     public static KurrentClientException Throw<T>(RpcException exception) where T : class, IMessage<T>, new() {
 	    var fieldViolations = new List<FieldViolation>();
 
-	    var message  = exception.Status.Detail;
-	    var metadata = new Dictionary<string, string>();
+	    var message = exception.Status.Detail;
+	    var metadata = new Metadata();
 
 	    var status = exception.GetRpcStatus();
 
@@ -95,34 +72,31 @@
 					    break;
 
 				    case ErrorInfo errorInfo:
-					    metadata = errorInfo.Metadata.ToDictionary(kvp => kvp.Key, kvp => kvp.Value);
+					    foreach (var kvp in errorInfo.Metadata) {
+                            metadata.With(kvp.Key, kvp.Value);
+                        }
 					    break;
 
 				    case ResourceInfo resourceInfo:
-					    message                                     = resourceInfo.Description;
-					    metadata[nameof(resourceInfo.ResourceType)] = resourceInfo.ResourceType;
-					    metadata[nameof(resourceInfo.ResourceName)] = resourceInfo.ResourceName;
-					    metadata[nameof(resourceInfo.Owner)]        = resourceInfo.Owner;
+					    message = resourceInfo.Description;
+					    metadata.With(nameof(resourceInfo.ResourceType), resourceInfo.ResourceType)
+                            .With(nameof(resourceInfo.ResourceName), resourceInfo.ResourceName)
+                            .With(nameof(resourceInfo.Owner), resourceInfo.Owner);
 					    break;
 			    }
 		    }
 	    }
 
+	    if (fieldViolations.Count > 0)
+		    metadata.With("FieldViolations", fieldViolations);
+
 	    throw new KurrentClientException(
 		    exception.StatusCode.ToString(),
 		    message,
-		    exception,
-		    fieldViolations,
-		    metadata
+		    metadata,
+		    exception
 	    );
     }
-=======
-        throw new KurrentClientException(typeof(T).Name, error.ToString()!, null, innerException);
-
-    public static KurrentClientException Wrap<T>(T exception, string? errorCode = null) where T : Exception =>
-        new KurrentClientException(errorCode ?? exception.GetType().Name, exception.Message, null, exception);
-
->>>>>>> b91671e9
 
     /// <summary>
     /// Creates a <see cref="KurrentClientException"/> for an unknown or unexpected error that occurred during a specific operation.
@@ -149,28 +123,6 @@
     public static KurrentClientException ThrowUnknown(string operation, Exception innerException) =>
         throw CreateUnknown(operation, innerException);
 
-<<<<<<< HEAD
-public static class KurrentClientExceptionExtensions {
-	// public static Exception ToException(this IVariantResultError variantError, Exception? innerException = null) {
-	//     if (variantError..Value is IResultError error)
-	//         return error.CreateException(innerException);
-	//
-	//     var invalidEx = new InvalidOperationException(
-	//         $"The error value is not a KurrentClientErrorDetails instance but rather " +
-	//         $"{variantError.Value.GetType().FullName}", innerException);
-	//
-	//     return KurrentClientException.CreateUnknown("KurrentClientExceptionExtensions.Throw", invalidEx);
-	// }
-	//
-	// public static Exception Throw(this IVariant variantError, Exception? innerException = null) =>
-	//     throw variantError.ToException(innerException);
-	//
-	// public static Exception ToException(this IVariantResultError variantError, Exception? innerException = null) =>
-	//     variantError.CreateException(innerException);
-	//
-	// public static Exception Throw(this IVariantResultError variantError, Exception? innerException = null) =>
-	//     throw variantError.Throw(innerException);
-=======
 
     public static KurrentClientException CreateUnexpected(string operation, Exception innerException) {
         ArgumentException.ThrowIfNullOrWhiteSpace(operation);
@@ -182,10 +134,9 @@
     }
 
     public static KurrentClientException ThrowUnexpected(string operation, Exception innerException) =>
-        throw CreateUnexpected(operation, innerException);
+	     throw CreateUnexpected(operation,innerException);
 
-    public static KurrentClientException ThrowUnexpected(string operation, Metadata metadata, Exception innerException) =>
-        throw CreateUnexpected(operation, metadata, innerException);
+	 public static KurrentClientException ThrowUnexpected(string operation, Metadata metadata, Exception innerException) =>
+	throw CreateUnexpected(operation, metadata,innerException);
 
->>>>>>> b91671e9
 }