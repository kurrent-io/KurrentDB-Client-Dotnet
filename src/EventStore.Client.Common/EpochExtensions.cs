--- conflicted
+++ resolved
@@ -1,8 +1,5 @@
-namespace EventStore.Client;
-
-<<<<<<< HEAD
 namespace EventStore.Client {
-	internal static class EpochExtensions {
+    internal static class EpochExtensions {
         private const long TicksPerMillisecond = 10000;
         private const long TicksPerSecond = TicksPerMillisecond * 1000;
         private const long TicksPerMinute = TicksPerSecond * 60;
@@ -16,12 +13,9 @@
         private const long UnixEpochTicks = DaysTo1970 * TicksPerDay;
 
         private static readonly DateTime UnixEpoch = new(UnixEpochTicks, DateTimeKind.Utc);
-=======
-static class EpochExtensions {
-	static readonly DateTime UnixEpoch = DateTime.UnixEpoch;
->>>>>>> 8ef7ecf5
 
-	public static DateTime FromTicksSinceEpoch(this long value) => new(UnixEpoch.Ticks + value, DateTimeKind.Utc);
+        public static DateTime FromTicksSinceEpoch(this long value) => new(UnixEpoch.Ticks + value, DateTimeKind.Utc);
 
-	public static long ToTicksSinceEpoch(this DateTime value) => (value - UnixEpoch).Ticks;
+        public static long ToTicksSinceEpoch(this DateTime value) => (value - UnixEpoch).Ticks;
+    };
 }