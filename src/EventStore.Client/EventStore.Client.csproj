﻿<?xml version="1.0" encoding="utf-8"?>
<Project Sdk="Microsoft.NET.Sdk">
    <PropertyGroup>
        <PackageId>EventStore.Client</PackageId>
        <Description>The base GRPC client library for Event Store. Get the open source or commercial versions of Event Store server from https://eventstore.com/</Description>
        <PackageId>EventStore.Client.Grpc</PackageId>
    </PropertyGroup>
    
    <ItemGroup>
        <PackageReference Include="Google.Protobuf" Version="3.25.1"/>
        <PackageReference Include="Grpc.Net.Client" Version="$(GrpcPackageVersion)"/>
        <PackageReference Include="JetBrains.Annotations" Version="2023.3.0" />
        <PackageReference Include="Microsoft.Extensions.Logging" Version="8.0.0"/>
        <PackageReference Include="Microsoft.SourceLink.GitHub" Version="8.0.0" PrivateAssets="All"/>
        <PackageReference Include="System.Diagnostics.DiagnosticSource" Version="8.0.1" />
        <PackageReference Include="System.Linq.Async" Version="6.0.1"/>
    </ItemGroup>

    <ItemGroup>
        <Protobuf 
            Include="..\EventStore.Client\Common\protos\shared.proto;..\EventStore.Client\Common\protos\status.proto;..\EventStore.Client\Common\protos\code.proto;"
            ProtoRoot="..\EventStore.Client\Common\protos"
            GrpcServices="Client"
        />
        
        <Protobuf Include="..\EventStore.Client\Common\protos\gossip.proto" ProtoRoot="..\EventStore.Client\Common\protos" />
        <Protobuf Include="..\EventStore.Client\Common\protos\serverfeatures.proto" ProtoRoot="..\EventStore.Client\Common\protos" />
    </ItemGroup>
    
    <ItemGroup Condition="'$(TargetFramework)' == 'net48'">
        <PackageReference Include="System.Net.Http.WinHttpHandler" Version="8.0.0"/>
<<<<<<< HEAD
        <PackageReference Include="System.Text.Json" Version="8.0.4" />
=======
        <PackageReference Include="System.Text.Json" Version="8.0.4"/>
>>>>>>> 6a12e6ae
        <PackageReference Include="System.Threading.Channels" Version="8.0.0"/>
        <PackageReference Include="BouncyCastle.Cryptography" Version="2.3.1" />
    </ItemGroup>
    
    <ItemGroup>
      <None Remove="EventStore.Client.csproj.DotSettings" />
    </ItemGroup>
</Project><|MERGE_RESOLUTION|>--- conflicted
+++ resolved
@@ -29,11 +29,7 @@
     
     <ItemGroup Condition="'$(TargetFramework)' == 'net48'">
         <PackageReference Include="System.Net.Http.WinHttpHandler" Version="8.0.0"/>
-<<<<<<< HEAD
-        <PackageReference Include="System.Text.Json" Version="8.0.4" />
-=======
         <PackageReference Include="System.Text.Json" Version="8.0.4"/>
->>>>>>> 6a12e6ae
         <PackageReference Include="System.Threading.Channels" Version="8.0.0"/>
         <PackageReference Include="BouncyCastle.Cryptography" Version="2.3.1" />
     </ItemGroup>
