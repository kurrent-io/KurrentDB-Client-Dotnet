--- conflicted
+++ resolved
@@ -1,12 +1,4 @@
-<<<<<<< HEAD
-using System;
-using System.Net;
-using EndPoint = System.Net.EndPoint;
-=======
->>>>>>> e65f3300
 using System.Net.Http;
-using System.Net.Security;
-using System.Security.Cryptography.X509Certificates;
 using Grpc.Net.Client;
 using System.Net.Security;
 using EndPoint = System.Net.EndPoint;
@@ -47,24 +39,7 @@
 					return settings.CreateHttpMessageHandler.Invoke();
 				}
 
-<<<<<<< HEAD
-				var handler = new SocketsHttpHandler {
-					KeepAlivePingDelay = settings.ConnectivitySettings.KeepAliveInterval,
-					KeepAlivePingTimeout = settings.ConnectivitySettings.KeepAliveTimeout,
-					EnableMultipleHttp2Connections = true
-				};
-
-				if (!settings.ConnectivitySettings.TlsVerifyCert) {
-					handler.SslOptions.RemoteCertificateValidationCallback = delegate { return true; };
-				}
-
-				var clientCertificate = settings.ConnectivitySettings.ClientCertificate;
-				if (clientCertificate != null && !settings.ConnectivitySettings.Insecure) {
-					handler.SslOptions.ClientCertificates = new X509Certificate2Collection(clientCertificate);
-				}
-
-=======
-				var configureClientCert = settings.ConnectivitySettings is { TlsCaFile: not null, Insecure: false };
+				var configureClientCert = settings.ConnectivitySettings is { ClientCertificate: not null, Insecure: false };
 #if NET
 				var handler = new SocketsHttpHandler {
 					KeepAlivePingDelay             = settings.ConnectivitySettings.KeepAliveInterval,
@@ -73,7 +48,7 @@
 				};
 
 				if (configureClientCert)
-					handler.SslOptions.ClientCertificates = [settings.ConnectivitySettings.TlsCaFile!];
+					handler.SslOptions.ClientCertificates = [settings.ConnectivitySettings.ClientCertificate!];
 
 				if (!settings.ConnectivitySettings.TlsVerifyCert) {
 					handler.SslOptions.RemoteCertificateValidationCallback = delegate { return true; };
@@ -87,13 +62,12 @@
 				};
 
 				if (configureClientCert)
-					handler.ClientCertificates.Add(settings.ConnectivitySettings.TlsCaFile!);
+					handler.ClientCertificates.Add(settings.ConnectivitySettings.ClientCertificate!);
 
 				if (!settings.ConnectivitySettings.TlsVerifyCert) {
 					handler.ServerCertificateValidationCallback = delegate { return true; };
 				}
 #endif
->>>>>>> e65f3300
 				return handler;
 			}
 		}
