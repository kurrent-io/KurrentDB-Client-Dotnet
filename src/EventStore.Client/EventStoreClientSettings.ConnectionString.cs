--- conflicted
+++ resolved
@@ -3,12 +3,9 @@
 using System.Linq;
 using System.Net;
 using System.Net.Http;
-<<<<<<< HEAD
-=======
 using System.Net.Security;
 using System.Security.Authentication;
 using System.Security.Cryptography;
->>>>>>> e65f3300
 using System.Security.Cryptography.X509Certificates;
 using Timeout_ = System.Threading.Timeout;
 
@@ -42,15 +39,10 @@
 			private const string TlsCaFile            = nameof(TlsCaFile);
 			private const string DefaultDeadline      = nameof(DefaultDeadline);
 			private const string ThrowOnAppendFailure = nameof(ThrowOnAppendFailure);
-<<<<<<< HEAD
-			private const string KeepAliveInterval = nameof(KeepAliveInterval);
-			private const string KeepAliveTimeout = nameof(KeepAliveTimeout);
-			private const string CertPath = nameof(CertPath);
-			private const string CertKeyPath = nameof(CertKeyPath);
-=======
 			private const string KeepAliveInterval    = nameof(KeepAliveInterval);
 			private const string KeepAliveTimeout     = nameof(KeepAliveTimeout);
->>>>>>> e65f3300
+			private const string CertPath             = nameof(CertPath);
+			private const string CertKeyPath          = nameof(CertKeyPath);
 
 			private const string UriSchemeDiscover = "esdb+discover";
 
@@ -60,21 +52,6 @@
 
 			private static readonly Dictionary<string, Type> SettingsType =
 				new(StringComparer.InvariantCultureIgnoreCase) {
-<<<<<<< HEAD
-					{ConnectionName, typeof(string)},
-					{MaxDiscoverAttempts, typeof(int)},
-					{DiscoveryInterval, typeof(int)},
-					{GossipTimeout, typeof(int)},
-					{NodePreference, typeof(string)},
-					{Tls, typeof(bool)},
-					{TlsVerifyCert, typeof(bool)},
-					{DefaultDeadline, typeof(int)},
-					{ThrowOnAppendFailure, typeof(bool)},
-					{KeepAliveInterval, typeof(int)},
-					{KeepAliveTimeout, typeof(int)},
-					{CertPath, typeof(string)},
-					{CertKeyPath, typeof(string)},
-=======
 					{ ConnectionName, typeof(string) },
 					{ MaxDiscoverAttempts, typeof(int) },
 					{ DiscoveryInterval, typeof(int) },
@@ -82,12 +59,12 @@
 					{ NodePreference, typeof(string) },
 					{ Tls, typeof(bool) },
 					{ TlsVerifyCert, typeof(bool) },
-					{ TlsCaFile, typeof(string) },
 					{ DefaultDeadline, typeof(int) },
 					{ ThrowOnAppendFailure, typeof(bool) },
 					{ KeepAliveInterval, typeof(int) },
 					{ KeepAliveTimeout, typeof(int) },
->>>>>>> e65f3300
+					{ CertPath, typeof(string)},
+					{ CertKeyPath, typeof(string)},
 				};
 
 			public static EventStoreClientSettings Parse(string connectionString) {
@@ -107,16 +84,7 @@
 				}
 
 				var slashIndex = connectionString.IndexOf(Slash, currentIndex, StringComparison.Ordinal);
-<<<<<<< HEAD
 				var questionMarkIndex = connectionString.IndexOf(QuestionMark, currentIndex, StringComparison.Ordinal);
-=======
-				var questionMarkIndex = connectionString.IndexOf(
-					QuestionMark,
-					Math.Max(currentIndex, slashIndex),
-					StringComparison.Ordinal
-				);
-
->>>>>>> e65f3300
 				var endIndex = connectionString.Length;
 
 				//for simpler substring operations:
@@ -245,7 +213,6 @@
 					settings.ConnectivitySettings.TlsVerifyCert = (bool)tlsVerifyCert;
 				}
 
-<<<<<<< HEAD
 				var certPathSet = typedOptions.TryGetValue(CertPath, out var certPath);
 				var certKeyPathSet = typedOptions.TryGetValue(CertKeyPath, out var certKeyPath);
 
@@ -261,29 +228,13 @@
 					}
 				}
 
-				settings.CreateHttpMessageHandler = () => {
-=======
-				if (typedOptions.TryGetValue(TlsCaFile, out var tlsCaFile)) {
-					var tlsCaFilePath = Path.GetFullPath((string)tlsCaFile);
-					if (!string.IsNullOrEmpty(tlsCaFilePath) && !File.Exists(tlsCaFilePath)) {
-						throw new InvalidClientCertificateException($"Failed to load certificate. File was not found.");
-					}
-
-					try {
-						settings.ConnectivitySettings.TlsCaFile = new X509Certificate2(tlsCaFilePath);
-					} catch (CryptographicException) {
-						throw new InvalidClientCertificateException("Failed to load certificate. Invalid file format.");
-					}
-				}
-
 				settings.CreateHttpMessageHandler = CreateDefaultHandler;
 
 				return settings;
 
 				HttpMessageHandler CreateDefaultHandler() {
-					var configureClientCert = settings.ConnectivitySettings is { TlsCaFile: not null, Insecure: false };
+					var configureClientCert = settings.ConnectivitySettings is { ClientCertificate: not null, Insecure: false };
 #if NET
->>>>>>> e65f3300
 					var handler = new SocketsHttpHandler {
 						KeepAlivePingDelay             = settings.ConnectivitySettings.KeepAliveInterval,
 						KeepAlivePingTimeout           = settings.ConnectivitySettings.KeepAliveTimeout,
@@ -291,7 +242,7 @@
 					};
 
 					if (configureClientCert)
-						handler.SslOptions.ClientCertificates = [settings.ConnectivitySettings.TlsCaFile!];
+						handler.SslOptions.ClientCertificates = [settings.ConnectivitySettings.ClientCertificate!];
 
 					if (!settings.ConnectivitySettings.TlsVerifyCert) {
 						handler.SslOptions.RemoteCertificateValidationCallback = delegate { return true; };
@@ -304,18 +255,8 @@
 						EnableMultipleHttp2Connections = true
 					};
 
-<<<<<<< HEAD
-					var clientCertificate = settings.ConnectivitySettings.ClientCertificate;
-					if (clientCertificate != null && !settings.ConnectivitySettings.Insecure) {
-						handler.SslOptions.ClientCertificates = new X509Certificate2Collection(clientCertificate);
-					}
-
-					return handler;
-				};
-=======
 					if (configureClientCert)
-						handler.ClientCertificates.Add(settings.ConnectivitySettings.TlsCaFile!);
->>>>>>> e65f3300
+						handler.ClientCertificates.Add(settings.ConnectivitySettings.ClientCertificate!);
 
 					if (!settings.ConnectivitySettings.TlsVerifyCert) {
 						handler.ServerCertificateValidationCallback = delegate { return true; };
