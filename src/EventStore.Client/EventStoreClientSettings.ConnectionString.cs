using System;
using System.Collections.Generic;
using System.Linq;
using System.Net;
using System.Net.Http;
using Timeout_ = System.Threading.Timeout;

namespace EventStore.Client {
	public partial class EventStoreClientSettings {
		/// <summary>
		/// Creates client settings from a connection string
		/// </summary>
		/// <param name="connectionString"></param>
		/// <returns></returns>
		public static EventStoreClientSettings Create(string connectionString) =>
			ConnectionStringParser.Parse(connectionString);

		private static class ConnectionStringParser {
			private const string SchemeSeparator = "://";
			private const string UserInfoSeparator = "@";
			private const string Colon = ":";
			private const string Slash = "/";
			private const string Comma = ",";
			private const string Ampersand = "&";
			private const string Equal = "=";
			private const string QuestionMark = "?";

			private const string Tls = nameof(Tls);
			private const string ConnectionName = nameof(ConnectionName);
			private const string MaxDiscoverAttempts = nameof(MaxDiscoverAttempts);
			private const string DiscoveryInterval = nameof(DiscoveryInterval);
			private const string GossipTimeout = nameof(GossipTimeout);
			private const string NodePreference = nameof(NodePreference);
			private const string TlsVerifyCert = nameof(TlsVerifyCert);
			private const string DefaultDeadline = nameof(DefaultDeadline);
			private const string ThrowOnAppendFailure = nameof(ThrowOnAppendFailure);
			private const string KeepAliveInterval = nameof(KeepAliveInterval);
			private const string KeepAliveTimeout = nameof(KeepAliveTimeout);

			private const string UriSchemeDiscover = "esdb+discover";

			private static readonly string[] Schemes = {"esdb", UriSchemeDiscover};
			private static readonly int DefaultPort = EventStoreClientConnectivitySettings.Default.Address.Port;
			private static readonly bool DefaultUseTls = true;

			private static readonly Dictionary<string, Type> SettingsType =
				new(StringComparer.InvariantCultureIgnoreCase) {
					{ConnectionName, typeof(string)},
					{MaxDiscoverAttempts, typeof(int)},
					{DiscoveryInterval, typeof(int)},
					{GossipTimeout, typeof(int)},
					{NodePreference, typeof(string)},
					{Tls, typeof(bool)},
					{TlsVerifyCert, typeof(bool)},
					{DefaultDeadline, typeof(int)},
					{ThrowOnAppendFailure, typeof(bool)},
					{KeepAliveInterval, typeof(int)},
					{KeepAliveTimeout, typeof(int)},
				};

			public static EventStoreClientSettings Parse(string connectionString) {
				var currentIndex = 0;
				var schemeIndex = connectionString.IndexOf(SchemeSeparator, currentIndex, StringComparison.Ordinal);
				if (schemeIndex == -1)
					throw new NoSchemeException();
				var scheme = ParseScheme(connectionString.Substring(0, schemeIndex));

				currentIndex = schemeIndex + SchemeSeparator.Length;
				var userInfoIndex = connectionString.IndexOf(UserInfoSeparator, currentIndex, StringComparison.Ordinal);
				(string user, string pass)? userInfo = null;
				if (userInfoIndex != -1) {
					userInfo = ParseUserInfo(connectionString.Substring(currentIndex, userInfoIndex - currentIndex));
					currentIndex = userInfoIndex + UserInfoSeparator.Length;
				}


				var slashIndex = connectionString.IndexOf(Slash, currentIndex, StringComparison.Ordinal);
				var questionMarkIndex = connectionString.IndexOf(QuestionMark, Math.Max(currentIndex, slashIndex),
					StringComparison.Ordinal);
				var endIndex = connectionString.Length;

				//for simpler substring operations:
				if (slashIndex == -1) slashIndex = int.MaxValue;
				if (questionMarkIndex == -1) questionMarkIndex = int.MaxValue;

				var hostSeparatorIndex = Math.Min(Math.Min(slashIndex, questionMarkIndex), endIndex);
				var hosts = ParseHosts(connectionString.Substring(currentIndex, hostSeparatorIndex - currentIndex));
				currentIndex = hostSeparatorIndex;

				string path = "";
				if (slashIndex != int.MaxValue)
					path = connectionString.Substring(currentIndex,
						Math.Min(questionMarkIndex, endIndex) - currentIndex);

				if (path != "" && path != "/")
					throw new ConnectionStringParseException(
						$"The specified path must be either an empty string or a forward slash (/) but the following path was found instead: '{path}'");

				var options = new Dictionary<string, string>();
				if (questionMarkIndex != int.MaxValue) {
					currentIndex = questionMarkIndex + QuestionMark.Length;
					options = ParseKeyValuePairs(connectionString.Substring(currentIndex));
				}

				return CreateSettings(scheme, userInfo, hosts, options);
			}

			private static EventStoreClientSettings CreateSettings(
				string scheme, (string user, string pass)? userInfo,
				EndPoint[] hosts, Dictionary<string, string> options
			) {
				var settings = new EventStoreClientSettings {
					ConnectivitySettings = EventStoreClientConnectivitySettings.Default,
					OperationOptions     = EventStoreClientOperationOptions.Default
				};

				if (userInfo.HasValue)
					settings.DefaultCredentials = new UserCredentials(userInfo.Value.user, userInfo.Value.pass);

				var typedOptions = new Dictionary<string, object>(StringComparer.InvariantCultureIgnoreCase);
				foreach (var kv in options) {
					if (!SettingsType.TryGetValue(kv.Key, out var type))
						throw new InvalidSettingException($"Unknown option: {kv.Key}");
<<<<<<< HEAD
					if (type == typeof(int)) {
						if (!int.TryParse(kv.Value, out var intValue))
							throw new InvalidSettingException($"{kv.Key} must be an integer value");
=======

					if (type == typeof(int)) {
						if (!int.TryParse(kv.Value, out var intValue))
							throw new InvalidSettingException($"{kv.Key} must be an integer value");

>>>>>>> 64610d00
						typedOptions.Add(kv.Key, intValue);
					} else if (type == typeof(bool)) {
						if (!bool.TryParse(kv.Value, out var boolValue))
							throw new InvalidSettingException($"{kv.Key} must be either true or false");
<<<<<<< HEAD
=======

>>>>>>> 64610d00
						typedOptions.Add(kv.Key, boolValue);
					} else if (type == typeof(string)) {
						typedOptions.Add(kv.Key, kv.Value);
					}
				}

				if (typedOptions.TryGetValue(ConnectionName, out object? connectionName))
					settings.ConnectionName = (string)connectionName;

				var connSettings = settings.ConnectivitySettings;

				if (typedOptions.TryGetValue(MaxDiscoverAttempts, out object? maxDiscoverAttempts))
					connSettings.MaxDiscoverAttempts = (int)maxDiscoverAttempts;

				if (typedOptions.TryGetValue(DiscoveryInterval, out object? discoveryInterval))
					connSettings.DiscoveryInterval = TimeSpan.FromMilliseconds((int)discoveryInterval);

				if (typedOptions.TryGetValue(GossipTimeout, out object? gossipTimeout))
					connSettings.GossipTimeout = TimeSpan.FromMilliseconds((int)gossipTimeout);

				if (typedOptions.TryGetValue(NodePreference, out object? nodePreference)) {
					connSettings.NodePreference = ((string)nodePreference).ToLowerInvariant() switch {
						"leader" => EventStore.Client.NodePreference.Leader,
						"follower" => EventStore.Client.NodePreference.Follower,
						"random" => EventStore.Client.NodePreference.Random,
						"readonlyreplica" => EventStore.Client.NodePreference.ReadOnlyReplica,
						_ => throw new InvalidSettingException($"Invalid NodePreference: {nodePreference}")
					};
				}

				var useTls = DefaultUseTls;
				if (typedOptions.TryGetValue(Tls, out object? tls)) {
					useTls = (bool)tls;
				}

				if (typedOptions.TryGetValue(DefaultDeadline, out object? operationTimeout))
					settings.DefaultDeadline = TimeSpan.FromMilliseconds((int)operationTimeout);

				if (typedOptions.TryGetValue(ThrowOnAppendFailure, out object? throwOnAppendFailure))
					settings.OperationOptions.ThrowOnAppendFailure = (bool)throwOnAppendFailure;

				if (typedOptions.TryGetValue(KeepAliveInterval, out var keepAliveIntervalMs)) {
					settings.ConnectivitySettings.KeepAliveInterval = keepAliveIntervalMs switch {
						-1 => Timeout_.InfiniteTimeSpan,
						int value and >= 0 => TimeSpan.FromMilliseconds(value),
						_ => throw new InvalidSettingException($"Invalid KeepAliveInterval: {keepAliveIntervalMs}")
					};
				}

				if (typedOptions.TryGetValue(KeepAliveTimeout, out var keepAliveTimeoutMs)) {
					settings.ConnectivitySettings.KeepAliveTimeout = keepAliveTimeoutMs switch {
						-1 => Timeout_.InfiniteTimeSpan,
						int value and >= 0 => TimeSpan.FromMilliseconds(value),
						_ => throw new InvalidSettingException($"Invalid KeepAliveTimeout: {keepAliveTimeoutMs}")
					};
				}

				connSettings.Insecure = !useTls;

				if (hosts.Length == 1 && scheme != UriSchemeDiscover) {
					connSettings.Address = hosts[0].ToUri(useTls);
				} else {
					if (hosts.Any(x => x is DnsEndPoint))
						connSettings.DnsGossipSeeds =
							Array.ConvertAll(hosts, x => new DnsEndPoint(x.GetHost(), x.GetPort()));
					else
						connSettings.IpGossipSeeds = Array.ConvertAll(hosts, x => (IPEndPoint)x);
				}

				if (typedOptions.TryGetValue(TlsVerifyCert, out var tlsVerifyCert)) {
					settings.ConnectivitySettings.TlsVerifyCert = (bool)tlsVerifyCert;
				}

<<<<<<< HEAD
                settings.CreateHttpMessageHandler = CreateDefaultHandler;

				return settings;

                HttpMessageHandler CreateDefaultHandler() {
=======
				settings.CreateHttpMessageHandler = CreateDefaultHandler;

				return settings;

				HttpMessageHandler CreateDefaultHandler() {
>>>>>>> 64610d00
#if NET
					var handler = new SocketsHttpHandler {
						KeepAlivePingDelay = settings.ConnectivitySettings.KeepAliveInterval,
						KeepAlivePingTimeout = settings.ConnectivitySettings.KeepAliveTimeout,
						EnableMultipleHttp2Connections = true,
					};

					if (!settings.ConnectivitySettings.TlsVerifyCert) {
						handler.SslOptions.RemoteCertificateValidationCallback = delegate { return true; };
					}
#else
<<<<<<< HEAD
                    var handler = new WinHttpHandler {
                        TcpKeepAliveEnabled = true,
                        TcpKeepAliveTime = settings.ConnectivitySettings.KeepAliveTimeout,
                        TcpKeepAliveInterval = settings.ConnectivitySettings.KeepAliveInterval,
                        EnableMultipleHttp2Connections = true
                    };
                    
=======
					var handler = new WinHttpHandler {
						TcpKeepAliveEnabled = true,
						TcpKeepAliveTime = settings.ConnectivitySettings.KeepAliveTimeout,
						TcpKeepAliveInterval = settings.ConnectivitySettings.KeepAliveInterval,
						EnableMultipleHttp2Connections = true
					};

>>>>>>> 64610d00
					if (!settings.ConnectivitySettings.TlsVerifyCert) {
						handler.ServerCertificateValidationCallback = delegate { return true; };
					}
#endif
					return handler;
<<<<<<< HEAD
                }
=======
				}
>>>>>>> 64610d00
			}

			private static string ParseScheme(string s) =>
				!Schemes.Contains(s) ? throw new InvalidSchemeException(s, Schemes) : s;

			private static (string, string) ParseUserInfo(string s) {
				var tokens = s.Split(Colon[0]);
				if (tokens.Length != 2) throw new InvalidUserCredentialsException(s);
				return (tokens[0], tokens[1]);
			}

			private static EndPoint[] ParseHosts(string s) {
				var hostsTokens = s.Split(Comma[0]);
				var hosts = new List<EndPoint>();
				foreach (var hostToken in hostsTokens) {
					var hostPortToken = hostToken.Split(Colon[0]);
					string host;
					int port;
					switch (hostPortToken.Length) {
						case 1:
							host = hostPortToken[0];
							port = DefaultPort;
							break;
						case 2: {
							host = hostPortToken[0];
							if (!int.TryParse(hostPortToken[1], out port))
								throw new InvalidHostException(hostToken);
							break;
						}
						default:
							throw new InvalidHostException(hostToken);
					}

					if (host.Length == 0) {
						throw new InvalidHostException(hostToken);
					}

					if (IPAddress.TryParse(host, out IPAddress? ip)) {
						hosts.Add(new IPEndPoint(ip, port));
					} else {
						hosts.Add(new DnsEndPoint(host, port));
					}
				}

				return hosts.ToArray();
			}

			private static Dictionary<string, string> ParseKeyValuePairs(string s) {
				var options = new Dictionary<string, string>(StringComparer.InvariantCultureIgnoreCase);
				var optionsTokens = s.Split(Ampersand[0]);
				foreach (var optionToken in optionsTokens) {
					var (key, val) = ParseKeyValuePair(optionToken);
					try {
						options.Add(key, val);
					} catch (ArgumentException) {
						throw new DuplicateKeyException(key);
					}
				}

				return options;
			}

			private static (string, string) ParseKeyValuePair(string s) {
				var keyValueToken = s.Split(Equal[0]);
				if (keyValueToken.Length != 2) {
					throw new InvalidKeyValuePairException(s);
				}

				return (keyValueToken[0], keyValueToken[1]);
			}
		}
	}
}<|MERGE_RESOLUTION|>--- conflicted
+++ resolved
@@ -121,25 +121,16 @@
 				foreach (var kv in options) {
 					if (!SettingsType.TryGetValue(kv.Key, out var type))
 						throw new InvalidSettingException($"Unknown option: {kv.Key}");
-<<<<<<< HEAD
+
 					if (type == typeof(int)) {
 						if (!int.TryParse(kv.Value, out var intValue))
 							throw new InvalidSettingException($"{kv.Key} must be an integer value");
-=======
-
-					if (type == typeof(int)) {
-						if (!int.TryParse(kv.Value, out var intValue))
-							throw new InvalidSettingException($"{kv.Key} must be an integer value");
-
->>>>>>> 64610d00
+
 						typedOptions.Add(kv.Key, intValue);
 					} else if (type == typeof(bool)) {
 						if (!bool.TryParse(kv.Value, out var boolValue))
 							throw new InvalidSettingException($"{kv.Key} must be either true or false");
-<<<<<<< HEAD
-=======
-
->>>>>>> 64610d00
+
 						typedOptions.Add(kv.Key, boolValue);
 					} else if (type == typeof(string)) {
 						typedOptions.Add(kv.Key, kv.Value);
@@ -213,19 +204,11 @@
 					settings.ConnectivitySettings.TlsVerifyCert = (bool)tlsVerifyCert;
 				}
 
-<<<<<<< HEAD
-                settings.CreateHttpMessageHandler = CreateDefaultHandler;
+				settings.CreateHttpMessageHandler = CreateDefaultHandler;
 
 				return settings;
 
-                HttpMessageHandler CreateDefaultHandler() {
-=======
-				settings.CreateHttpMessageHandler = CreateDefaultHandler;
-
-				return settings;
-
 				HttpMessageHandler CreateDefaultHandler() {
->>>>>>> 64610d00
 #if NET
 					var handler = new SocketsHttpHandler {
 						KeepAlivePingDelay = settings.ConnectivitySettings.KeepAliveInterval,
@@ -237,15 +220,6 @@
 						handler.SslOptions.RemoteCertificateValidationCallback = delegate { return true; };
 					}
 #else
-<<<<<<< HEAD
-                    var handler = new WinHttpHandler {
-                        TcpKeepAliveEnabled = true,
-                        TcpKeepAliveTime = settings.ConnectivitySettings.KeepAliveTimeout,
-                        TcpKeepAliveInterval = settings.ConnectivitySettings.KeepAliveInterval,
-                        EnableMultipleHttp2Connections = true
-                    };
-                    
-=======
 					var handler = new WinHttpHandler {
 						TcpKeepAliveEnabled = true,
 						TcpKeepAliveTime = settings.ConnectivitySettings.KeepAliveTimeout,
@@ -253,17 +227,12 @@
 						EnableMultipleHttp2Connections = true
 					};
 
->>>>>>> 64610d00
 					if (!settings.ConnectivitySettings.TlsVerifyCert) {
 						handler.ServerCertificateValidationCallback = delegate { return true; };
 					}
 #endif
 					return handler;
-<<<<<<< HEAD
-                }
-=======
-				}
->>>>>>> 64610d00
+				}
 			}
 
 			private static string ParseScheme(string s) =>
