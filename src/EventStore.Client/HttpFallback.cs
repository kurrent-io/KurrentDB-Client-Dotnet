﻿using System;
using System.Net;
using System.Net.Http;
using System.Security.Cryptography.X509Certificates;
using System.Text.Json;
using System.Threading;
using System.Threading.Tasks;

namespace EventStore.Client {
	internal class HttpFallback : IDisposable {
		private readonly HttpClient _httpClient;
		private readonly JsonSerializerOptions _jsonSettings;
		private readonly UserCredentials? _defaultCredentials;
		private readonly string _addressScheme;

		internal HttpFallback (EventStoreClientSettings settings) {
			_addressScheme = settings.ConnectivitySettings.ResolvedAddressOrDefault.Scheme;
            _defaultCredentials = settings.DefaultCredentials;
			
			var handler = new HttpClientHandler();
			if (!settings.ConnectivitySettings.Insecure) {
				handler.ClientCertificateOptions = ClientCertificateOption.Manual;

<<<<<<< HEAD
				if (settings.ConnectivitySettings.ClientCertificate != null)
					handler.ClientCertificates.Add(settings.ConnectivitySettings.ClientCertificate);
=======
				if (settings.ConnectivitySettings.TlsCaFile != null)
					handler.ClientCertificates.Add(settings.ConnectivitySettings.TlsCaFile);
>>>>>>> b4667b66

				if (!settings.ConnectivitySettings.TlsVerifyCert)
					handler.ServerCertificateCustomValidationCallback = (_, _, _, _) => true;
			}

			_httpClient = new HttpClient(handler);
			if (settings.DefaultDeadline.HasValue) {
				_httpClient.Timeout = settings.DefaultDeadline.Value;
			}
			
			_jsonSettings = new JsonSerializerOptions {
				PropertyNamingPolicy = JsonNamingPolicy.CamelCase 
			};
		}

		internal async Task<T> HttpGetAsync<T>(string path, ChannelInfo channelInfo, TimeSpan? deadline,
			UserCredentials? userCredentials, Action onNotFound, CancellationToken cancellationToken) {

			var request = CreateRequest(path, HttpMethod.Get, channelInfo, userCredentials);
			
			var httpResult = await HttpSendAsync(request, onNotFound, deadline, cancellationToken).ConfigureAwait(false);
			
#if NET
			var json = await httpResult.Content.ReadAsStringAsync(cancellationToken).ConfigureAwait(false);
#else
			var json = await httpResult.Content.ReadAsStringAsync().ConfigureAwait(false);
#endif

			var result = JsonSerializer.Deserialize<T>(json, _jsonSettings);
			if (result == null) {
				throw new InvalidOperationException("Unable to deserialize response into object of type " + typeof(T));
			}

			return result;
		}

		internal async Task HttpPostAsync(string path, string query, ChannelInfo channelInfo, TimeSpan? deadline,
			UserCredentials? userCredentials, Action onNotFound, CancellationToken cancellationToken) {

			var request = CreateRequest(path, query, HttpMethod.Post, channelInfo, userCredentials);
			
			await HttpSendAsync(request, onNotFound, deadline, cancellationToken).ConfigureAwait(false);
		}

		private async Task<HttpResponseMessage> HttpSendAsync(HttpRequestMessage request, Action onNotFound,
			TimeSpan? deadline, CancellationToken cancellationToken) {

			if (!deadline.HasValue) {
				return await HttpSendAsync(request, onNotFound, cancellationToken).ConfigureAwait(false);				
			}
			
			using var cts = CancellationTokenSource.CreateLinkedTokenSource(cancellationToken);
			cts.CancelAfter(deadline.Value);
				
			return await HttpSendAsync(request, onNotFound, cts.Token).ConfigureAwait(false);
		}
		
		async Task<HttpResponseMessage> HttpSendAsync(HttpRequestMessage request, Action onNotFound,
			CancellationToken cancellationToken) {
			
			var httpResult = await _httpClient.SendAsync(request, cancellationToken).ConfigureAwait(false);
			if (httpResult.IsSuccessStatusCode) {
				return httpResult;
			}

			if (httpResult.StatusCode == HttpStatusCode.Unauthorized) {
				throw new AccessDeniedException();
			}

			if (httpResult.StatusCode == HttpStatusCode.NotFound) {
				onNotFound();
			}

			throw new Exception($"The HTTP request failed with status code: {httpResult.StatusCode}");
		}

		private HttpRequestMessage CreateRequest(string path, HttpMethod method, ChannelInfo channelInfo,
			UserCredentials? credentials) => CreateRequest(path, query: "", method, channelInfo, credentials);

		private HttpRequestMessage CreateRequest(string path, string query, HttpMethod method, ChannelInfo channelInfo,
			UserCredentials? credentials) {
			
			var uriBuilder = new UriBuilder($"{_addressScheme}://{channelInfo.Channel.Target}") {
				Path = path,
				Query = query
			};

			var httpRequest = new HttpRequestMessage(method, uriBuilder.Uri);
			httpRequest.Headers.Add("accept", "application/json");
			credentials ??= _defaultCredentials;
			if (credentials != null) {
				httpRequest.Headers.Add(Constants.Headers.Authorization, credentials.ToString());
			}
			
			return httpRequest;
		}

		public void Dispose() {
			_httpClient.Dispose();
		}
	}
}<|MERGE_RESOLUTION|>--- conflicted
+++ resolved
@@ -21,13 +21,8 @@
 			if (!settings.ConnectivitySettings.Insecure) {
 				handler.ClientCertificateOptions = ClientCertificateOption.Manual;
 
-<<<<<<< HEAD
 				if (settings.ConnectivitySettings.ClientCertificate != null)
 					handler.ClientCertificates.Add(settings.ConnectivitySettings.ClientCertificate);
-=======
-				if (settings.ConnectivitySettings.TlsCaFile != null)
-					handler.ClientCertificates.Add(settings.ConnectivitySettings.TlsCaFile);
->>>>>>> b4667b66
 
 				if (!settings.ConnectivitySettings.TlsVerifyCert)
 					handler.ServerCertificateCustomValidationCallback = (_, _, _, _) => true;
