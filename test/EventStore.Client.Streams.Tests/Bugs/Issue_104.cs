<<<<<<< HEAD
using System;
using System.Threading.Tasks;
using Xunit;

namespace EventStore.Client.Bugs {
	public class Issue_104 : IClassFixture<Issue_104.Fixture> {
		private readonly Fixture _fixture;

		public Issue_104(Fixture fixture) {
			_fixture = fixture;
		}

		[Fact]
		public async Task Callback_API_subscription_does_not_send_checkpoint_reached_after_disposal() {
			var streamName = $"{_fixture.GetStreamName()}_{Guid.NewGuid()}";
			var ignoredStreamName = $"ignore_{streamName}_{Guid.NewGuid()}";
			var subscriptionDisposed = new TaskCompletionSource<bool>();
			var eventAppeared = new TaskCompletionSource<bool>();
			var checkpointReachAfterDisposed = new TaskCompletionSource<bool>();

			await _fixture.Client.AppendToStreamAsync(streamName, StreamRevision.None, _fixture.CreateTestEvents());

			var subscription = await _fixture.Client.SubscribeToAllAsync(
				FromAll.Start,
=======
namespace EventStore.Client.Streams.Tests.Bugs;

[Trait("Category", "Bug")]
public class Issue_104(ITestOutputHelper output, EventStoreFixture fixture) : EventStoreTests<EventStoreFixture>(output, fixture) { 
	[Fact]
	public async Task subscription_does_not_send_checkpoint_reached_after_disposal() {
		var streamName                   = Fixture.GetStreamName();
		var ignoredStreamName            = $"ignore_{streamName}";
		var subscriptionDisposed         = new TaskCompletionSource<bool>();
		var eventAppeared                = new TaskCompletionSource<bool>();
		var checkpointReachAfterDisposed = new TaskCompletionSource<bool>();

		await Fixture.Streams.AppendToStreamAsync(streamName, StreamRevision.None, Fixture.CreateTestEvents());

		var subscription = await Fixture.Streams.SubscribeToAllAsync(
			FromAll.Start,
			(_, _, _) => {
				eventAppeared.TrySetResult(true);
				return Task.CompletedTask;
			},
			false,
			(_, _, _) => subscriptionDisposed.TrySetResult(true),
			new(
				StreamFilter.Prefix(streamName),
				1,
>>>>>>> 8ef7ecf5
				(_, _, _) => {
					if (!subscriptionDisposed.Task.IsCompleted)
						return Task.CompletedTask;

					checkpointReachAfterDisposed.TrySetResult(true);
					return Task.CompletedTask;
				}
			),
			new("admin", "changeit")
		);

		await eventAppeared.Task;

<<<<<<< HEAD
			var delay = Task.Delay(300);
			var result = await Task.WhenAny(delay, checkpointReachAfterDisposed.Task);
			Assert.Equal(delay, result); // iow 300ms have passed without seeing checkpointReachAfterDisposed
		}
		
		[Fact]
		public async Task Iterator_API_subscription_does_not_send_checkpoint_reached_after_disposal() {
			var streamName = $"{_fixture.GetStreamName()}_{Guid.NewGuid()}";
			var ignoredStreamName = $"ignore_{streamName}_{Guid.NewGuid()}";
			var subscriptionDisposed = new TaskCompletionSource<bool>();
			var eventAppeared = new TaskCompletionSource<bool>();
			var checkpointReachAfterDisposed = new TaskCompletionSource<bool>();

			await _fixture.Client.AppendToStreamAsync(streamName, StreamRevision.None, _fixture.CreateTestEvents());

			var subscription = _fixture.Client.SubscribeToAll(FromAll.Start,false, new SubscriptionFilterOptions(StreamFilter.Prefix(streamName)));

			ReadMessages(subscription, _ => {
				eventAppeared.TrySetResult(true);
				return Task.CompletedTask;
			}, _ => subscriptionDisposed.TrySetResult(true), _ => {
				if (!subscriptionDisposed.Task.IsCompleted) {
					return Task.CompletedTask;
				}

				checkpointReachAfterDisposed.TrySetResult(true);
				return Task.CompletedTask;
			});
			
			await eventAppeared.Task;

			subscription.Dispose();
			await subscriptionDisposed.Task;

			await _fixture.Client.AppendToStreamAsync(ignoredStreamName, StreamRevision.None,
				_fixture.CreateTestEvents(50));

			var delay = Task.Delay(300);
			var result = await Task.WhenAny(delay, checkpointReachAfterDisposed.Task);
			Assert.Equal(delay, result); // iow 300ms have passed without seeing checkpointReachAfterDisposed
		}
=======
		subscription.Dispose();
		await subscriptionDisposed.Task;
>>>>>>> 8ef7ecf5

		await Fixture.Streams.AppendToStreamAsync(
			ignoredStreamName,
			StreamRevision.None,
			Fixture.CreateTestEvents(50)
		);

<<<<<<< HEAD
			protected override Task When() => Task.CompletedTask;
		}
		
		async void ReadMessages(EventStoreClient.SubscriptionResult subscription, Func<ResolvedEvent, Task> eventAppeared, Action<Exception?> subscriptionDropped, Func<Position, Task> checkpointReached) {
			Exception? exception = null;
			try {
				await foreach (var message in subscription.Messages) {
					if (message is StreamMessage.Event eventMessage) {
						await eventAppeared(eventMessage.ResolvedEvent);
					} else if (message is StreamMessage.SubscriptionMessage.Checkpoint checkpointMessage) {
						await checkpointReached(checkpointMessage.Position);
					}
				}
			} catch (Exception ex) {
				exception = ex;
			}

			//allow some time for subscription cleanup and chance for exception to be raised
			await Task.Delay(100);

			try {
				//subscription.SubscriptionState will throw exception if some problem occurred for the subscription
				Assert.Equal(SubscriptionState.Disposed, subscription.SubscriptionState);
				subscriptionDropped(exception);
			} catch (Exception ex) {
				subscriptionDropped(ex);
			}
		}
=======
		var delay  = Task.Delay(300);
		var result = await Task.WhenAny(delay, checkpointReachAfterDisposed.Task);
		result.ShouldBe(delay); // iow 300ms have passed without seeing checkpointReachAfterDisposed
>>>>>>> 8ef7ecf5
	}
}<|MERGE_RESOLUTION|>--- conflicted
+++ resolved
@@ -1,35 +1,9 @@
-<<<<<<< HEAD
-using System;
-using System.Threading.Tasks;
-using Xunit;
-
-namespace EventStore.Client.Bugs {
-	public class Issue_104 : IClassFixture<Issue_104.Fixture> {
-		private readonly Fixture _fixture;
-
-		public Issue_104(Fixture fixture) {
-			_fixture = fixture;
-		}
-
-		[Fact]
-		public async Task Callback_API_subscription_does_not_send_checkpoint_reached_after_disposal() {
-			var streamName = $"{_fixture.GetStreamName()}_{Guid.NewGuid()}";
-			var ignoredStreamName = $"ignore_{streamName}_{Guid.NewGuid()}";
-			var subscriptionDisposed = new TaskCompletionSource<bool>();
-			var eventAppeared = new TaskCompletionSource<bool>();
-			var checkpointReachAfterDisposed = new TaskCompletionSource<bool>();
-
-			await _fixture.Client.AppendToStreamAsync(streamName, StreamRevision.None, _fixture.CreateTestEvents());
-
-			var subscription = await _fixture.Client.SubscribeToAllAsync(
-				FromAll.Start,
-=======
 namespace EventStore.Client.Streams.Tests.Bugs;
 
 [Trait("Category", "Bug")]
-public class Issue_104(ITestOutputHelper output, EventStoreFixture fixture) : EventStoreTests<EventStoreFixture>(output, fixture) { 
+public class Issue_104(ITestOutputHelper output, EventStoreFixture fixture) : EventStoreTests<EventStoreFixture>(output, fixture) {
 	[Fact]
-	public async Task subscription_does_not_send_checkpoint_reached_after_disposal() {
+	public async Task Callback_subscription_does_not_send_checkpoint_reached_after_disposal() {
 		var streamName                   = Fixture.GetStreamName();
 		var ignoredStreamName            = $"ignore_{streamName}";
 		var subscriptionDisposed         = new TaskCompletionSource<bool>();
@@ -49,7 +23,6 @@
 			new(
 				StreamFilter.Prefix(streamName),
 				1,
->>>>>>> 8ef7ecf5
 				(_, _, _) => {
 					if (!subscriptionDisposed.Task.IsCompleted)
 						return Task.CompletedTask;
@@ -63,52 +36,8 @@
 
 		await eventAppeared.Task;
 
-<<<<<<< HEAD
-			var delay = Task.Delay(300);
-			var result = await Task.WhenAny(delay, checkpointReachAfterDisposed.Task);
-			Assert.Equal(delay, result); // iow 300ms have passed without seeing checkpointReachAfterDisposed
-		}
-		
-		[Fact]
-		public async Task Iterator_API_subscription_does_not_send_checkpoint_reached_after_disposal() {
-			var streamName = $"{_fixture.GetStreamName()}_{Guid.NewGuid()}";
-			var ignoredStreamName = $"ignore_{streamName}_{Guid.NewGuid()}";
-			var subscriptionDisposed = new TaskCompletionSource<bool>();
-			var eventAppeared = new TaskCompletionSource<bool>();
-			var checkpointReachAfterDisposed = new TaskCompletionSource<bool>();
-
-			await _fixture.Client.AppendToStreamAsync(streamName, StreamRevision.None, _fixture.CreateTestEvents());
-
-			var subscription = _fixture.Client.SubscribeToAll(FromAll.Start,false, new SubscriptionFilterOptions(StreamFilter.Prefix(streamName)));
-
-			ReadMessages(subscription, _ => {
-				eventAppeared.TrySetResult(true);
-				return Task.CompletedTask;
-			}, _ => subscriptionDisposed.TrySetResult(true), _ => {
-				if (!subscriptionDisposed.Task.IsCompleted) {
-					return Task.CompletedTask;
-				}
-
-				checkpointReachAfterDisposed.TrySetResult(true);
-				return Task.CompletedTask;
-			});
-			
-			await eventAppeared.Task;
-
-			subscription.Dispose();
-			await subscriptionDisposed.Task;
-
-			await _fixture.Client.AppendToStreamAsync(ignoredStreamName, StreamRevision.None,
-				_fixture.CreateTestEvents(50));
-
-			var delay = Task.Delay(300);
-			var result = await Task.WhenAny(delay, checkpointReachAfterDisposed.Task);
-			Assert.Equal(delay, result); // iow 300ms have passed without seeing checkpointReachAfterDisposed
-		}
-=======
 		subscription.Dispose();
 		await subscriptionDisposed.Task;
->>>>>>> 8ef7ecf5
 
 		await Fixture.Streams.AppendToStreamAsync(
 			ignoredStreamName,
@@ -116,39 +45,72 @@
 			Fixture.CreateTestEvents(50)
 		);
 
-<<<<<<< HEAD
-			protected override Task When() => Task.CompletedTask;
-		}
-		
-		async void ReadMessages(EventStoreClient.SubscriptionResult subscription, Func<ResolvedEvent, Task> eventAppeared, Action<Exception?> subscriptionDropped, Func<Position, Task> checkpointReached) {
-			Exception? exception = null;
-			try {
-				await foreach (var message in subscription.Messages) {
-					if (message is StreamMessage.Event eventMessage) {
-						await eventAppeared(eventMessage.ResolvedEvent);
-					} else if (message is StreamMessage.SubscriptionMessage.Checkpoint checkpointMessage) {
-						await checkpointReached(checkpointMessage.Position);
-					}
-				}
-			} catch (Exception ex) {
-				exception = ex;
-			}
-
-			//allow some time for subscription cleanup and chance for exception to be raised
-			await Task.Delay(100);
-
-			try {
-				//subscription.SubscriptionState will throw exception if some problem occurred for the subscription
-				Assert.Equal(SubscriptionState.Disposed, subscription.SubscriptionState);
-				subscriptionDropped(exception);
-			} catch (Exception ex) {
-				subscriptionDropped(ex);
-			}
-		}
-=======
 		var delay  = Task.Delay(300);
 		var result = await Task.WhenAny(delay, checkpointReachAfterDisposed.Task);
 		result.ShouldBe(delay); // iow 300ms have passed without seeing checkpointReachAfterDisposed
->>>>>>> 8ef7ecf5
+	}
+
+
+	[Fact]
+	public async Task Iterator_API_subscription_does_not_send_checkpoint_reached_after_disposal() {
+		var streamName                   = $"{Fixture.GetStreamName()}_{Guid.NewGuid()}";
+		var ignoredStreamName            = $"ignore_{streamName}_{Guid.NewGuid()}";
+		var subscriptionDisposed         = new TaskCompletionSource<bool>();
+		var eventAppeared                = new TaskCompletionSource<bool>();
+		var checkpointReachAfterDisposed = new TaskCompletionSource<bool>();
+
+		await Fixture.Streams.AppendToStreamAsync(streamName, StreamRevision.None, Fixture.CreateTestEvents());
+
+		var subscription = Fixture.Streams.SubscribeToAll(FromAll.Start,false, new SubscriptionFilterOptions(StreamFilter.Prefix(streamName)));
+
+		ReadMessages(subscription, _ => {
+			eventAppeared.TrySetResult(true);
+			return Task.CompletedTask;
+		}, _ => subscriptionDisposed.TrySetResult(true), _ => {
+			if (!subscriptionDisposed.Task.IsCompleted) {
+				return Task.CompletedTask;
+			}
+
+			checkpointReachAfterDisposed.TrySetResult(true);
+			return Task.CompletedTask;
+		});
+
+		await eventAppeared.Task;
+
+		subscription.Dispose();
+		await subscriptionDisposed.Task;
+
+		await Fixture.Streams.AppendToStreamAsync(ignoredStreamName, StreamRevision.None,
+			Fixture.CreateTestEvents(50));
+
+		var delay  = Task.Delay(300);
+		var result = await Task.WhenAny(delay, checkpointReachAfterDisposed.Task);
+		Assert.Equal(delay, result); // iow 300ms have passed without seeing checkpointReachAfterDisposed
+	}
+
+	async void ReadMessages(EventStoreClient.SubscriptionResult subscription, Func<ResolvedEvent, Task> eventAppeared, Action<Exception?> subscriptionDropped, Func<Position, Task> checkpointReached) {
+		Exception? exception = null;
+		try {
+			await foreach (var message in subscription.Messages) {
+				if (message is StreamMessage.Event eventMessage) {
+					await eventAppeared(eventMessage.ResolvedEvent);
+				} else if (message is StreamMessage.SubscriptionMessage.Checkpoint checkpointMessage) {
+					await checkpointReached(checkpointMessage.Position);
+				}
+			}
+		} catch (Exception ex) {
+			exception = ex;
+		}
+
+		//allow some time for subscription cleanup and chance for exception to be raised
+		await Task.Delay(100);
+
+		try {
+			//subscription.SubscriptionState will throw exception if some problem occurred for the subscription
+			Assert.Equal(SubscriptionState.Disposed, subscription.SubscriptionState);
+			subscriptionDropped(exception);
+		} catch (Exception ex) {
+			subscriptionDropped(ex);
+		}
 	}
 }