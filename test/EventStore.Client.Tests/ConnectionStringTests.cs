using System.Net;
using System.Net.Http;
using AutoFixture;

namespace EventStore.Client.Tests;

public class ConnectionStringTests {
	public static IEnumerable<object?[]> ValidCases() {
		var fixture = new Fixture();
		fixture.Customize<TimeSpan>(composer => composer.FromFactory<int>(s => TimeSpan.FromSeconds(s % 60)));
		fixture.Customize<Uri>(
			composer => composer.FromFactory<DnsEndPoint>(
				e => new UriBuilder {
					Host = e.Host,
					Port = e.Port == 80 ? 81 : e.Port
				}.Uri
			)
		);

		return Enumerable.Range(0, 3).SelectMany(GetTestCases);

		IEnumerable<object?[]> GetTestCases(int _) {
			var settings = new EventStoreClientSettings {
				ConnectionName       = fixture.Create<string>(),
				ConnectivitySettings = fixture.Create<EventStoreClientConnectivitySettings>(),
				OperationOptions     = fixture.Create<EventStoreClientOperationOptions>()
			};

			settings.ConnectivitySettings.Address =
				new UriBuilder(EventStoreClientConnectivitySettings.Default.Address) {
					Scheme = settings.ConnectivitySettings.Address.Scheme
				}.Uri;

			yield return new object?[] {
				GetConnectionString(settings),
				settings
			};

			yield return new object?[] {
				GetConnectionString(settings, MockingTone),
				settings
			};

			var ipGossipSettings = new EventStoreClientSettings {
				ConnectionName       = fixture.Create<string>(),
				ConnectivitySettings = fixture.Create<EventStoreClientConnectivitySettings>(),
				OperationOptions     = fixture.Create<EventStoreClientOperationOptions>()
			};

			ipGossipSettings.ConnectivitySettings.Address =
				new UriBuilder(EventStoreClientConnectivitySettings.Default.Address) {
					Scheme = ipGossipSettings.ConnectivitySettings.Address.Scheme
				}.Uri;

			ipGossipSettings.ConnectivitySettings.DnsGossipSeeds = null;

			yield return new object?[] {
				GetConnectionString(ipGossipSettings),
				ipGossipSettings
			};

			yield return new object?[] {
				GetConnectionString(ipGossipSettings, MockingTone),
				ipGossipSettings
			};

			var singleNodeSettings = new EventStoreClientSettings {
				ConnectionName       = fixture.Create<string>(),
				ConnectivitySettings = fixture.Create<EventStoreClientConnectivitySettings>(),
				OperationOptions     = fixture.Create<EventStoreClientOperationOptions>()
			};

			singleNodeSettings.ConnectivitySettings.DnsGossipSeeds = null;
			singleNodeSettings.ConnectivitySettings.IpGossipSeeds  = null;
			singleNodeSettings.ConnectivitySettings.Address = new UriBuilder(fixture.Create<Uri>()) {
				Scheme = singleNodeSettings.ConnectivitySettings.Address.Scheme
			}.Uri;

			yield return new object?[] {
				GetConnectionString(singleNodeSettings),
				singleNodeSettings
			};

			yield return new object?[] {
				GetConnectionString(singleNodeSettings, MockingTone),
				singleNodeSettings
			};
		}

		static string MockingTone(string key) => new(key.Select((c, i) => i % 2 == 0 ? char.ToUpper(c) : char.ToLower(c)).ToArray());
	}

	[Theory]
	[MemberData(nameof(ValidCases))]
	public void valid_connection_string(string connectionString, EventStoreClientSettings expected) {
		var result = EventStoreClientSettings.Create(connectionString);

		Assert.Equal(expected, result, EventStoreClientSettingsEqualityComparer.Instance);
	}

	[Theory]
	[MemberData(nameof(ValidCases))]
	public void valid_connection_string_with_empty_path(string connectionString, EventStoreClientSettings expected) {
		var result = EventStoreClientSettings.Create(connectionString.Replace("?", "/?"));

		Assert.Equal(expected, result, EventStoreClientSettingsEqualityComparer.Instance);
	}

#if !GRPC_CORE
	[Theory]
	[InlineData(false)]
	[InlineData(true)]
	public void tls_verify_cert(bool tlsVerifyCert) {
		var       connectionString = $"esdb://localhost:2113/?tlsVerifyCert={tlsVerifyCert}";
		var       result           = EventStoreClientSettings.Create(connectionString);
		using var handler          = result.CreateHttpMessageHandler?.Invoke();
#if NET
		var       socketsHandler   = Assert.IsType<SocketsHttpHandler>(handler);
		if (!tlsVerifyCert) {
			Assert.NotNull(socketsHandler.SslOptions.RemoteCertificateValidationCallback);
			Assert.True(
				socketsHandler.SslOptions.RemoteCertificateValidationCallback!.Invoke(
					null!,
					default,
					default,
					default
				)
			);
		}
		else {
			Assert.Null(socketsHandler.SslOptions.RemoteCertificateValidationCallback);
		}
#else
<<<<<<< HEAD
        var socketsHandler = Assert.IsType<WinHttpHandler>(handler);
        if (!tlsVerifyCert) {
            Assert.NotNull(socketsHandler.ServerCertificateValidationCallback);
            Assert.True(socketsHandler.ServerCertificateValidationCallback!.Invoke(null!, default!,
                default!, default));
        } else {
            Assert.Null(socketsHandler.ServerCertificateValidationCallback);
        }
=======
		var socketsHandler = Assert.IsType<WinHttpHandler>(handler);
		if (!tlsVerifyCert) {
			Assert.NotNull(socketsHandler.ServerCertificateValidationCallback);
			Assert.True(socketsHandler.ServerCertificateValidationCallback!.Invoke(null!, default!,
				default!, default));
		} else {
			Assert.Null(socketsHandler.ServerCertificateValidationCallback);
		}
>>>>>>> 64610d00
#endif
	}

#endif

	[Fact]
	public void infinite_grpc_timeouts() {
		var result = EventStoreClientSettings.Create("esdb://localhost:2113?keepAliveInterval=-1&keepAliveTimeout=-1");

		Assert.Equal(System.Threading.Timeout.InfiniteTimeSpan, result.ConnectivitySettings.KeepAliveInterval);
		Assert.Equal(System.Threading.Timeout.InfiniteTimeSpan, result.ConnectivitySettings.KeepAliveTimeout);

		using var handler = result.CreateHttpMessageHandler?.Invoke();
<<<<<<< HEAD
=======

>>>>>>> 64610d00
#if NET
		var socketsHandler = Assert.IsType<SocketsHttpHandler>(handler);
		Assert.Equal(System.Threading.Timeout.InfiniteTimeSpan, socketsHandler.KeepAlivePingTimeout);
		Assert.Equal(System.Threading.Timeout.InfiniteTimeSpan, socketsHandler.KeepAlivePingDelay);
#else
<<<<<<< HEAD
        var winHttpHandler = Assert.IsType<WinHttpHandler>(handler);
        Assert.Equal(System.Threading.Timeout.InfiniteTimeSpan, winHttpHandler.TcpKeepAliveTime);
        Assert.Equal(System.Threading.Timeout.InfiniteTimeSpan, winHttpHandler.TcpKeepAliveInterval);
=======
		var winHttpHandler = Assert.IsType<WinHttpHandler>(handler);
		Assert.Equal(System.Threading.Timeout.InfiniteTimeSpan, winHttpHandler.TcpKeepAliveTime);
		Assert.Equal(System.Threading.Timeout.InfiniteTimeSpan, winHttpHandler.TcpKeepAliveInterval);
>>>>>>> 64610d00
#endif
	}

	[Fact]
	public void connection_string_with_no_schema() => Assert.Throws<NoSchemeException>(() => EventStoreClientSettings.Create(":so/mething/random"));

	[Theory]
	[InlineData("esdbwrong://")]
	[InlineData("wrong://")]
	[InlineData("badesdb://")]
	public void connection_string_with_invalid_scheme_should_throw(string connectionString) =>
		Assert.Throws<InvalidSchemeException>(() => EventStoreClientSettings.Create(connectionString));

	[Theory]
	[InlineData("esdb://userpass@127.0.0.1/")]
	[InlineData("esdb://user:pa:ss@127.0.0.1/")]
	[InlineData("esdb://us:er:pa:ss@127.0.0.1/")]
	public void connection_string_with_invalid_userinfo_should_throw(string connectionString) =>
		Assert.Throws<InvalidUserCredentialsException>(() => EventStoreClientSettings.Create(connectionString));

	[Theory]
	[InlineData("esdb://user:pass@127.0.0.1:abc")]
	[InlineData("esdb://user:pass@127.0.0.1:abc/")]
	[InlineData("esdb://user:pass@127.0.0.1:1234,127.0.0.2:abc,127.0.0.3:4321")]
	[InlineData("esdb://user:pass@127.0.0.1:1234,127.0.0.2:abc,127.0.0.3:4321/")]
	[InlineData("esdb://user:pass@127.0.0.1:abc:def")]
	[InlineData("esdb://user:pass@127.0.0.1:abc:def/")]
	[InlineData("esdb://user:pass@localhost:1234,127.0.0.2:abc:def,127.0.0.3:4321")]
	[InlineData("esdb://user:pass@localhost:1234,127.0.0.2:abc:def,127.0.0.3:4321/")]
	[InlineData("esdb://user:pass@localhost:1234,,127.0.0.3:4321")]
	[InlineData("esdb://user:pass@localhost:1234,,127.0.0.3:4321/")]
	public void connection_string_with_invalid_host_should_throw(string connectionString) =>
		Assert.Throws<InvalidHostException>(() => EventStoreClientSettings.Create(connectionString));

	[Theory]
	[InlineData("esdb://user:pass@127.0.0.1/test")]
	[InlineData("esdb://user:pass@127.0.0.1/maxDiscoverAttempts=10")]
	[InlineData("esdb://user:pass@127.0.0.1/hello?maxDiscoverAttempts=10")]
	public void connection_string_with_non_empty_path_should_throw(string connectionString) =>
		Assert.Throws<ConnectionStringParseException>(() => EventStoreClientSettings.Create(connectionString));

	[Theory]
	[InlineData("esdb://user:pass@127.0.0.1")]
	[InlineData("esdb://user:pass@127.0.0.1/")]
	[InlineData("esdb+discover://user:pass@127.0.0.1")]
	[InlineData("esdb+discover://user:pass@127.0.0.1/")]
	public void connection_string_with_no_key_value_pairs_specified_should_not_throw(string connectionString) =>
		EventStoreClientSettings.Create(connectionString);

	[Theory]
	[InlineData("esdb://user:pass@127.0.0.1/?maxDiscoverAttempts=12=34")]
	[InlineData("esdb://user:pass@127.0.0.1/?maxDiscoverAttempts1234")]
	public void connection_string_with_invalid_key_value_pair_should_throw(string connectionString) =>
		Assert.Throws<InvalidKeyValuePairException>(() => EventStoreClientSettings.Create(connectionString));

	[Theory]
	[InlineData("esdb://user:pass@127.0.0.1/?maxDiscoverAttempts=1234&MaxDiscoverAttempts=10")]
	[InlineData("esdb://user:pass@127.0.0.1/?gossipTimeout=10&gossipTimeout=30")]
	public void connection_string_with_duplicate_key_should_throw(string connectionString) =>
		Assert.Throws<DuplicateKeyException>(() => EventStoreClientSettings.Create(connectionString));

	[Theory]
	[InlineData("esdb://user:pass@127.0.0.1/?unknown=1234")]
	[InlineData("esdb://user:pass@127.0.0.1/?maxDiscoverAttempts=1234&hello=test")]
	[InlineData("esdb://user:pass@127.0.0.1/?maxDiscoverAttempts=abcd")]
	[InlineData("esdb://user:pass@127.0.0.1/?discoveryInterval=abcd")]
	[InlineData("esdb://user:pass@127.0.0.1/?gossipTimeout=defg")]
	[InlineData("esdb://user:pass@127.0.0.1/?tlsVerifyCert=truee")]
	[InlineData("esdb://user:pass@127.0.0.1/?nodePreference=blabla")]
	[InlineData("esdb://user:pass@127.0.0.1/?keepAliveInterval=-2")]
	[InlineData("esdb://user:pass@127.0.0.1/?keepAliveTimeout=-2")]
	public void connection_string_with_invalid_settings_should_throw(string connectionString) =>
		Assert.Throws<InvalidSettingException>(() => EventStoreClientSettings.Create(connectionString));

	[Fact]
	public void with_default_settings() {
		var settings = EventStoreClientSettings.Create("esdb://hostname:4321/");

		Assert.Null(settings.ConnectionName);
		Assert.Equal(
			EventStoreClientConnectivitySettings.Default.Address.Scheme,
			settings.ConnectivitySettings.Address.Scheme
		);

		Assert.Equal(
			EventStoreClientConnectivitySettings.Default.DiscoveryInterval.TotalMilliseconds,
			settings.ConnectivitySettings.DiscoveryInterval.TotalMilliseconds
		);

		Assert.Null(EventStoreClientConnectivitySettings.Default.DnsGossipSeeds);
		Assert.Empty(EventStoreClientConnectivitySettings.Default.GossipSeeds);
		Assert.Equal(
			EventStoreClientConnectivitySettings.Default.GossipTimeout.TotalMilliseconds,
			settings.ConnectivitySettings.GossipTimeout.TotalMilliseconds
		);

		Assert.Null(EventStoreClientConnectivitySettings.Default.IpGossipSeeds);
		Assert.Equal(
			EventStoreClientConnectivitySettings.Default.MaxDiscoverAttempts,
			settings.ConnectivitySettings.MaxDiscoverAttempts
		);

		Assert.Equal(
			EventStoreClientConnectivitySettings.Default.NodePreference,
			settings.ConnectivitySettings.NodePreference
		);

		Assert.Equal(
			EventStoreClientConnectivitySettings.Default.Insecure,
			settings.ConnectivitySettings.Insecure
		);

		Assert.Equal(TimeSpan.FromSeconds(10), settings.DefaultDeadline);
		Assert.Equal(
			EventStoreClientOperationOptions.Default.ThrowOnAppendFailure,
			settings.OperationOptions.ThrowOnAppendFailure
		);

		Assert.Equal(
			EventStoreClientConnectivitySettings.Default.KeepAliveInterval,
			settings.ConnectivitySettings.KeepAliveInterval
		);

		Assert.Equal(
			EventStoreClientConnectivitySettings.Default.KeepAliveTimeout,
			settings.ConnectivitySettings.KeepAliveTimeout
		);
	}

	[Theory]
	[InlineData("esdb://localhost", true)]
	[InlineData("esdb://localhost/?tls=false", false)]
	[InlineData("esdb://localhost/?tls=true", true)]
	[InlineData("esdb://localhost1,localhost2,localhost3", true)]
	[InlineData("esdb://localhost1,localhost2,localhost3/?tls=false", false)]
	[InlineData("esdb://localhost1,localhost2,localhost3/?tls=true", true)]
	public void use_tls(string connectionString, bool expectedUseTls) {
		var result         = EventStoreClientSettings.Create(connectionString);
		var expectedScheme = expectedUseTls ? "https" : "http";
		Assert.NotEqual(expectedUseTls, result.ConnectivitySettings.Insecure);
		Assert.Equal(expectedScheme, result.ConnectivitySettings.Address.Scheme);
	}

	[Theory]
	[InlineData("esdb://localhost", null, true)]
	[InlineData("esdb://localhost", true, false)]
	[InlineData("esdb://localhost", false, true)]
	[InlineData("esdb://localhost/?tls=true", null, true)]
	[InlineData("esdb://localhost/?tls=true", true, false)]
	[InlineData("esdb://localhost/?tls=true", false, true)]
	[InlineData("esdb://localhost/?tls=false", null, false)]
	[InlineData("esdb://localhost/?tls=false", true, false)]
	[InlineData("esdb://localhost/?tls=false", false, true)]
	[InlineData("esdb://localhost1,localhost2,localhost3", null, true)]
	[InlineData("esdb://localhost1,localhost2,localhost3", true, true)]
	[InlineData("esdb://localhost1,localhost2,localhost3", false, true)]
	[InlineData("esdb://localhost1,localhost2,localhost3/?tls=true", null, true)]
	[InlineData("esdb://localhost1,localhost2,localhost3/?tls=true", true, true)]
	[InlineData("esdb://localhost1,localhost2,localhost3/?tls=true", false, true)]
	[InlineData("esdb://localhost1,localhost2,localhost3/?tls=false", null, false)]
	[InlineData("esdb://localhost1,localhost2,localhost3/?tls=false", true, false)]
	[InlineData("esdb://localhost1,localhost2,localhost3/?tls=false", false, false)]
	public void allow_tls_override_for_single_node(string connectionString, bool? insecureOverride, bool expectedUseTls) {
		var result   = EventStoreClientSettings.Create(connectionString);
		var settings = result.ConnectivitySettings;

		if (insecureOverride.HasValue)
			settings.Address = new UriBuilder {
				Scheme = insecureOverride.Value ? "hTTp" : "HttpS"
			}.Uri;

		var expectedScheme = expectedUseTls ? "https" : "http";
		Assert.Equal(expectedUseTls, !settings.Insecure);
		Assert.Equal(expectedScheme, result.ConnectivitySettings.Address.Scheme);
	}

	static string GetConnectionString(
		EventStoreClientSettings settings,
		Func<string, string>? getKey = default
	) =>
		$"{GetScheme(settings)}{GetAuthority(settings)}?{GetKeyValuePairs(settings, getKey)}";

	static string GetScheme(EventStoreClientSettings settings) =>
		settings.ConnectivitySettings.IsSingleNode
			? "esdb://"
			: "esdb+discover://";

	static string GetAuthority(EventStoreClientSettings settings) =>
		settings.ConnectivitySettings.IsSingleNode
			? $"{settings.ConnectivitySettings.Address.Host}:{settings.ConnectivitySettings.Address.Port}"
			: string.Join(
				",",
				settings.ConnectivitySettings.GossipSeeds.Select(x => $"{x.GetHost()}:{x.GetPort()}")
			);

	static string GetKeyValuePairs(
		EventStoreClientSettings settings,
		Func<string, string>? getKey = default
	) {
		var pairs = new Dictionary<string, string?> {
			["tls"]                 = (!settings.ConnectivitySettings.Insecure).ToString(),
			["connectionName"]      = settings.ConnectionName,
			["maxDiscoverAttempts"] = settings.ConnectivitySettings.MaxDiscoverAttempts.ToString(),
			["discoveryInterval"]   = settings.ConnectivitySettings.DiscoveryInterval.TotalMilliseconds.ToString(),
			["gossipTimeout"]       = settings.ConnectivitySettings.GossipTimeout.TotalMilliseconds.ToString(),
			["nodePreference"]      = settings.ConnectivitySettings.NodePreference.ToString(),
			["keepAliveInterval"]   = settings.ConnectivitySettings.KeepAliveInterval.TotalMilliseconds.ToString(),
			["keepAliveTimeout"]    = settings.ConnectivitySettings.KeepAliveTimeout.TotalMilliseconds.ToString()
		};

		if (settings.DefaultDeadline.HasValue)
			pairs.Add(
				"defaultDeadline",
				settings.DefaultDeadline.Value.TotalMilliseconds.ToString()
			);

		if (settings.CreateHttpMessageHandler != null) {
			using var handler = settings.CreateHttpMessageHandler.Invoke();
#if NET
			if (handler is SocketsHttpHandler socketsHttpHandler &&
			    socketsHttpHandler.SslOptions.RemoteCertificateValidationCallback != null)
				pairs.Add("tlsVerifyCert", "false");
<<<<<<< HEAD
#else
            if (handler is WinHttpHandler winHttpHandler &&
                winHttpHandler.ServerCertificateValidationCallback != null) {
                pairs.Add("tlsVerifyCert", "false");
            }
=======
		}
#else
			if (handler is WinHttpHandler winHttpHandler &&
			    winHttpHandler.ServerCertificateValidationCallback != null) {
				pairs.Add("tlsVerifyCert", "false");
			}
		}
>>>>>>> 64610d00
#endif
		}

		return string.Join("&", pairs.Select(pair => $"{getKey?.Invoke(pair.Key) ?? pair.Key}={pair.Value}"));
	}

	class EventStoreClientSettingsEqualityComparer : IEqualityComparer<EventStoreClientSettings> {
		public static readonly EventStoreClientSettingsEqualityComparer Instance = new();

		public bool Equals(EventStoreClientSettings? x, EventStoreClientSettings? y) {
			if (ReferenceEquals(x, y))
				return true;

			if (ReferenceEquals(x, null))
				return false;

			if (ReferenceEquals(y, null))
				return false;

			if (x.GetType() != y.GetType())
				return false;

			return x.ConnectionName == y.ConnectionName &&
			       EventStoreClientConnectivitySettingsEqualityComparer.Instance.Equals(
				       x.ConnectivitySettings,
				       y.ConnectivitySettings
			       ) &&
			       EventStoreClientOperationOptionsEqualityComparer.Instance.Equals(
				       x.OperationOptions,
				       y.OperationOptions
			       ) &&
			       Equals(x.DefaultCredentials?.ToString(), y.DefaultCredentials?.ToString());
		}

		public int GetHashCode(EventStoreClientSettings obj) =>
			HashCode.Hash
				.Combine(obj.ConnectionName)
				.Combine(EventStoreClientConnectivitySettingsEqualityComparer.Instance.GetHashCode(obj.ConnectivitySettings))
				.Combine(EventStoreClientOperationOptionsEqualityComparer.Instance.GetHashCode(obj.OperationOptions));
	}

	class EventStoreClientConnectivitySettingsEqualityComparer
		: IEqualityComparer<EventStoreClientConnectivitySettings> {
		public static readonly EventStoreClientConnectivitySettingsEqualityComparer Instance = new();

		public bool Equals(EventStoreClientConnectivitySettings? x, EventStoreClientConnectivitySettings? y) {
			if (ReferenceEquals(x, y))
				return true;

			if (ReferenceEquals(x, null))
				return false;

			if (ReferenceEquals(y, null))
				return false;

			if (x.GetType() != y.GetType())
				return false;

			return (!x.IsSingleNode || x.Address.Equals(y.Address)) &&
			       x.MaxDiscoverAttempts == y.MaxDiscoverAttempts &&
			       x.GossipSeeds.SequenceEqual(y.GossipSeeds) &&
			       x.GossipTimeout.Equals(y.GossipTimeout) &&
			       x.DiscoveryInterval.Equals(y.DiscoveryInterval) &&
			       x.NodePreference == y.NodePreference &&
			       x.KeepAliveInterval.Equals(y.KeepAliveInterval) &&
			       x.KeepAliveTimeout.Equals(y.KeepAliveTimeout) &&
			       x.Insecure == y.Insecure;
		}

		public int GetHashCode(EventStoreClientConnectivitySettings obj) =>
			obj.GossipSeeds.Aggregate(
				HashCode.Hash
					.Combine(obj.Address.GetHashCode())
					.Combine(obj.MaxDiscoverAttempts)
					.Combine(obj.GossipTimeout)
					.Combine(obj.DiscoveryInterval)
					.Combine(obj.NodePreference)
					.Combine(obj.KeepAliveInterval)
					.Combine(obj.KeepAliveTimeout)
					.Combine(obj.Insecure),
				(hashcode, endpoint) => hashcode.Combine(endpoint.GetHashCode())
			);
	}

	class EventStoreClientOperationOptionsEqualityComparer
		: IEqualityComparer<EventStoreClientOperationOptions> {
		public static readonly EventStoreClientOperationOptionsEqualityComparer Instance = new();

		public bool Equals(EventStoreClientOperationOptions? x, EventStoreClientOperationOptions? y) {
			if (ReferenceEquals(x, y))
				return true;

			if (ReferenceEquals(x, null))
				return false;

			if (ReferenceEquals(y, null))
				return false;

			return x.GetType() == y.GetType();
		}

		public int GetHashCode(EventStoreClientOperationOptions obj) =>
			System.HashCode.Combine(obj.ThrowOnAppendFailure);
	}
}<|MERGE_RESOLUTION|>--- conflicted
+++ resolved
@@ -131,16 +131,6 @@
 			Assert.Null(socketsHandler.SslOptions.RemoteCertificateValidationCallback);
 		}
 #else
-<<<<<<< HEAD
-        var socketsHandler = Assert.IsType<WinHttpHandler>(handler);
-        if (!tlsVerifyCert) {
-            Assert.NotNull(socketsHandler.ServerCertificateValidationCallback);
-            Assert.True(socketsHandler.ServerCertificateValidationCallback!.Invoke(null!, default!,
-                default!, default));
-        } else {
-            Assert.Null(socketsHandler.ServerCertificateValidationCallback);
-        }
-=======
 		var socketsHandler = Assert.IsType<WinHttpHandler>(handler);
 		if (!tlsVerifyCert) {
 			Assert.NotNull(socketsHandler.ServerCertificateValidationCallback);
@@ -149,7 +139,6 @@
 		} else {
 			Assert.Null(socketsHandler.ServerCertificateValidationCallback);
 		}
->>>>>>> 64610d00
 #endif
 	}
 
@@ -163,24 +152,15 @@
 		Assert.Equal(System.Threading.Timeout.InfiniteTimeSpan, result.ConnectivitySettings.KeepAliveTimeout);
 
 		using var handler = result.CreateHttpMessageHandler?.Invoke();
-<<<<<<< HEAD
-=======
-
->>>>>>> 64610d00
+
 #if NET
 		var socketsHandler = Assert.IsType<SocketsHttpHandler>(handler);
 		Assert.Equal(System.Threading.Timeout.InfiniteTimeSpan, socketsHandler.KeepAlivePingTimeout);
 		Assert.Equal(System.Threading.Timeout.InfiniteTimeSpan, socketsHandler.KeepAlivePingDelay);
 #else
-<<<<<<< HEAD
-        var winHttpHandler = Assert.IsType<WinHttpHandler>(handler);
-        Assert.Equal(System.Threading.Timeout.InfiniteTimeSpan, winHttpHandler.TcpKeepAliveTime);
-        Assert.Equal(System.Threading.Timeout.InfiniteTimeSpan, winHttpHandler.TcpKeepAliveInterval);
-=======
 		var winHttpHandler = Assert.IsType<WinHttpHandler>(handler);
 		Assert.Equal(System.Threading.Timeout.InfiniteTimeSpan, winHttpHandler.TcpKeepAliveTime);
 		Assert.Equal(System.Threading.Timeout.InfiniteTimeSpan, winHttpHandler.TcpKeepAliveInterval);
->>>>>>> 64610d00
 #endif
 	}
 
@@ -403,13 +383,6 @@
 			if (handler is SocketsHttpHandler socketsHttpHandler &&
 			    socketsHttpHandler.SslOptions.RemoteCertificateValidationCallback != null)
 				pairs.Add("tlsVerifyCert", "false");
-<<<<<<< HEAD
-#else
-            if (handler is WinHttpHandler winHttpHandler &&
-                winHttpHandler.ServerCertificateValidationCallback != null) {
-                pairs.Add("tlsVerifyCert", "false");
-            }
-=======
 		}
 #else
 			if (handler is WinHttpHandler winHttpHandler &&
@@ -417,7 +390,6 @@
 				pairs.Add("tlsVerifyCert", "false");
 			}
 		}
->>>>>>> 64610d00
 #endif
 		}
 
