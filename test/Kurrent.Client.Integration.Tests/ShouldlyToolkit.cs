--- conflicted
+++ resolved
@@ -1,11 +1,9 @@
-<<<<<<< HEAD
 using System.Diagnostics;
 using System.Runtime.CompilerServices;
 using JetBrains.Annotations;
 using Kurrent.Client.Model;
-=======
+
 using System.Runtime.CompilerServices;
->>>>>>> f09cbb6a
 
 namespace Kurrent.Client.Tests;
 
@@ -163,13 +161,29 @@
         };
     }
 
+    public static async ValueTask ShouldFailAsync<TValue, TError>(this ValueTask<Result<TValue, TError>> operation, Action<TError> assert)
+        where TError : IResultError where TValue : notnull {
+        var errorMessage = $"Expected operation to fail with error of type {typeof(TError).Name}";
+
+        var result = await operation.ShouldNotThrowAsync(errorMessage).ConfigureAwait(false);
+
+        var error = result.Case switch {
+            ResultCase.Failure => result.Error,
+            ResultCase.Success => result.Value.ShouldBeOfType<TError>(errorMessage)
+        };
+
+        assert(error);
+    }
+
+    #endregion
+
     [MethodImpl(MethodImplOptions.NoInlining)]
     public static Guid ShouldBeGuid(this string guidString, string? customMessage = null) {
         if (Guid.TryParse(guidString, out Guid result)) {
             return result;
         }
 
-        throw new Shouldly.ShouldAssertException(
+        throw new ShouldAssertException(
             customMessage ?? $"String \"{guidString}\" should be a valid GUID but was not");
     }
 
@@ -181,7 +195,7 @@
     [MethodImpl(MethodImplOptions.NoInlining)]
     public static T ShouldBeGuid<T>(this T obj, string? customMessage = null) {
         if (obj == null) {
-            throw new Shouldly.ShouldAssertException(
+            throw new ShouldAssertException(
                 customMessage ?? "Value should be a valid GUID but was null");
         }
 
@@ -190,20 +204,4 @@
 
         return obj;
     }
-
-    public static async ValueTask ShouldFailAsync<TValue, TError>(this ValueTask<Result<TValue, TError>> operation, Action<TError> assert)
-        where TError : IResultError where TValue : notnull {
-        var errorMessage = $"Expected operation to fail with error of type {typeof(TError).Name}";
-
-        var result = await operation.ShouldNotThrowAsync(errorMessage).ConfigureAwait(false);
-
-        var error = result.Case switch {
-            ResultCase.Failure => result.Error,
-            ResultCase.Success => result.Value.ShouldBeOfType<TError>(errorMessage)
-        };
-
-        assert(error);
-    }
-
-    #endregion
 }