--- conflicted
+++ resolved
@@ -1,3 +1,5 @@
+using System.Runtime.CompilerServices;
+
 namespace Kurrent.Client.Tests;
 
 public static class ShouldlyResultExtensions {
@@ -76,35 +78,6 @@
         return result.Value;
     }
 
-<<<<<<< HEAD
-    [MethodImpl(MethodImplOptions.NoInlining)]
-    public static Guid ShouldBeGuid(this string guidString, string? customMessage = null) {
-        if (Guid.TryParse(guidString, out Guid result)) {
-            return result;
-        }
-
-        throw new Shouldly.ShouldAssertException(
-            customMessage ?? $"String \"{guidString}\" should be a valid GUID but was not");
-    }
-
-    [MethodImpl(MethodImplOptions.NoInlining)]
-    public static Guid ShouldBeGuid(this Guid guid) {
-        return guid; // Already a valid GUID by definition
-    }
-
-    [MethodImpl(MethodImplOptions.NoInlining)]
-    public static T ShouldBeGuid<T>(this T obj, string? customMessage = null) {
-        if (obj == null) {
-            throw new Shouldly.ShouldAssertException(
-                customMessage ?? "Value should be a valid GUID but was null");
-        }
-
-        Guid.TryParse(obj.ToString(), out Guid _).ShouldBeTrue(
-            customMessage ?? $"Value \"{obj}\" should be a valid GUID but was not");
-
-        return obj;
-    }
-=======
     public static async ValueTask<TValue> ShouldNotFailAsync<TValue, TError>(this ValueTask<Result<TValue, TError>> resultTask, string? customMessage = null)
         where TError : IResultError where TValue : notnull {
         var result = await resultTask.ConfigureAwait(false);
@@ -155,6 +128,34 @@
         };
     }
 
+    [MethodImpl(MethodImplOptions.NoInlining)]
+    public static Guid ShouldBeGuid(this string guidString, string? customMessage = null) {
+        if (Guid.TryParse(guidString, out Guid result)) {
+            return result;
+        }
+
+        throw new Shouldly.ShouldAssertException(
+            customMessage ?? $"String \"{guidString}\" should be a valid GUID but was not");
+    }
+
+    [MethodImpl(MethodImplOptions.NoInlining)]
+    public static Guid ShouldBeGuid(this Guid guid) {
+        return guid;
+    }
+
+    [MethodImpl(MethodImplOptions.NoInlining)]
+    public static T ShouldBeGuid<T>(this T obj, string? customMessage = null) {
+        if (obj == null) {
+            throw new Shouldly.ShouldAssertException(
+                customMessage ?? "Value should be a valid GUID but was null");
+        }
+
+        Guid.TryParse(obj.ToString(), out Guid _).ShouldBeTrue(
+            customMessage ?? $"Value \"{obj}\" should be a valid GUID but was not");
+
+        return obj;
+    }
+
     public static async ValueTask ShouldFailAsync<TValue, TError>(this ValueTask<Result<TValue, TError>> operation, Action<TError> assert)
         where TError : IResultError where TValue : notnull {
         var errorMessage = $"Expected operation to fail with error of type {typeof(TError).Name}";
@@ -170,5 +171,4 @@
     }
 
     #endregion
->>>>>>> b91671e9
 }