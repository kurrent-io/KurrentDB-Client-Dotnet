namespace EventStore.Client.PersistentSubscriptions.Tests.SubscriptionToAll;

public class get_info : IClassFixture<get_info.Fixture> {
	const string GroupName = nameof(get_info);

	static readonly PersistentSubscriptionSettings Settings = new(
		resolveLinkTos: true,
		startFrom: Position.Start,
		extraStatistics: true,
		messageTimeout: TimeSpan.FromSeconds(9),
		maxRetryCount: 11,
		liveBufferSize: 303,
		readBatchSize: 30,
		historyBufferSize: 909,
		checkPointAfter: TimeSpan.FromSeconds(1),
		checkPointLowerBound: 1,
		checkPointUpperBound: 1,
		maxSubscriberCount: 500,
		consumerStrategyName: SystemConsumerStrategies.Pinned
	);

	readonly Fixture _fixture;

	public get_info(Fixture fixture) => _fixture = fixture;

	[Fact]
	public async Task throws_when_not_supported() {
		if (SupportsPSToAll.No)
			await Assert.ThrowsAsync<NotSupportedException>(
				async () => { await _fixture.Client.GetInfoToAllAsync(GroupName, userCredentials: TestCredentials.Root); }
			);
	}

	[SupportsPSToAll.Fact]
	public async Task returns_expected_result() {
		var result = await _fixture.Client.GetInfoToAllAsync(GroupName, userCredentials: TestCredentials.Root);

		Assert.Equal("$all", result.EventSource);
		Assert.Equal(GroupName, result.GroupName);
		Assert.Equal("Live", result.Status);

		Assert.NotNull(Settings.StartFrom);
		Assert.True(result.Stats.TotalItems > 0);
		Assert.True(result.Stats.OutstandingMessagesCount > 0);
		Assert.True(result.Stats.AveragePerSecond >= 0);
		Assert.True(result.Stats.ParkedMessageCount > 0);
		Assert.True(result.Stats.AveragePerSecond >= 0);
		Assert.True(result.Stats.CountSinceLastMeasurement >= 0);
		Assert.True(result.Stats.TotalInFlightMessages >= 0);
		Assert.NotNull(result.Stats.LastKnownEventPosition);
		Assert.NotNull(result.Stats.LastCheckpointedEventPosition);
		Assert.True(result.Stats.LiveBufferCount >= 0);

		Assert.NotNull(result.Connections);
		Assert.NotEmpty(result.Connections);

		var connection = result.Connections.First();
		Assert.NotNull(connection.From);
		Assert.Equal(TestCredentials.Root.Username, connection.Username);
		Assert.NotEmpty(connection.ConnectionName);
		Assert.True(connection.AverageItemsPerSecond >= 0);
		Assert.True(connection.TotalItems > 0);
		Assert.True(connection.CountSinceLastMeasurement >= 0);
		Assert.True(connection.AvailableSlots >= 0);
		Assert.True(connection.InFlightMessages >= 0);
		Assert.NotNull(connection.ExtraStatistics);
		Assert.NotEmpty(connection.ExtraStatistics);

		AssertKeyAndValue(connection.ExtraStatistics, PersistentSubscriptionExtraStatistic.Highest);
		AssertKeyAndValue(connection.ExtraStatistics, PersistentSubscriptionExtraStatistic.Mean);
		AssertKeyAndValue(connection.ExtraStatistics, PersistentSubscriptionExtraStatistic.Median);
		AssertKeyAndValue(connection.ExtraStatistics, PersistentSubscriptionExtraStatistic.Fastest);
		AssertKeyAndValue(connection.ExtraStatistics, PersistentSubscriptionExtraStatistic.Quintile1);
		AssertKeyAndValue(connection.ExtraStatistics, PersistentSubscriptionExtraStatistic.Quintile2);
		AssertKeyAndValue(connection.ExtraStatistics, PersistentSubscriptionExtraStatistic.Quintile3);
		AssertKeyAndValue(connection.ExtraStatistics, PersistentSubscriptionExtraStatistic.Quintile4);
		AssertKeyAndValue(connection.ExtraStatistics, PersistentSubscriptionExtraStatistic.Quintile5);
		AssertKeyAndValue(connection.ExtraStatistics, PersistentSubscriptionExtraStatistic.NinetyPercent);
		AssertKeyAndValue(connection.ExtraStatistics, PersistentSubscriptionExtraStatistic.NinetyFivePercent);
		AssertKeyAndValue(connection.ExtraStatistics, PersistentSubscriptionExtraStatistic.NinetyNinePercent);
		AssertKeyAndValue(connection.ExtraStatistics, PersistentSubscriptionExtraStatistic.NinetyNinePointFivePercent);
		AssertKeyAndValue(connection.ExtraStatistics, PersistentSubscriptionExtraStatistic.NinetyNinePointNinePercent);

		Assert.NotNull(result.Settings);
		Assert.Equal(Settings.StartFrom, result.Settings!.StartFrom);
		Assert.Equal(Settings.ResolveLinkTos, result.Settings!.ResolveLinkTos);
		Assert.Equal(Settings.ExtraStatistics, result.Settings!.ExtraStatistics);
		Assert.Equal(Settings.MessageTimeout, result.Settings!.MessageTimeout);
		Assert.Equal(Settings.MaxRetryCount, result.Settings!.MaxRetryCount);
		Assert.Equal(Settings.LiveBufferSize, result.Settings!.LiveBufferSize);
		Assert.Equal(Settings.ReadBatchSize, result.Settings!.ReadBatchSize);
		Assert.Equal(Settings.HistoryBufferSize, result.Settings!.HistoryBufferSize);
		Assert.Equal(Settings.CheckPointAfter, result.Settings!.CheckPointAfter);
		Assert.Equal(Settings.CheckPointLowerBound, result.Settings!.CheckPointLowerBound);
		Assert.Equal(Settings.CheckPointUpperBound, result.Settings!.CheckPointUpperBound);
		Assert.Equal(Settings.MaxSubscriberCount, result.Settings!.MaxSubscriberCount);
		Assert.Equal(Settings.ConsumerStrategyName, result.Settings!.ConsumerStrategyName);
	}

	[SupportsPSToAll.Fact]
	public async Task throws_with_non_existing_subscription() =>
		await Assert.ThrowsAsync<PersistentSubscriptionNotFoundException>(
			async () => {
				await _fixture.Client.GetInfoToAllAsync(
					"NonExisting",
					userCredentials: TestCredentials.Root
				);
			}
		);

	[SupportsPSToAll.Fact]
	public async Task throws_with_no_credentials() =>
		await Assert.ThrowsAsync<AccessDeniedException>(async () => { await _fixture.Client.GetInfoToAllAsync("NonExisting"); });

<<<<<<< HEAD
			protected override async Task When() {
				if (SupportsPSToAll.No) {
					return;
				}

				var counter = 0;
				var tcs = new TaskCompletionSource();

				await Client.SubscribeToAllAsync(
					GroupName,
					eventAppeared: (s, e, r, ct) => {
						counter++;
						
						switch (counter) {
                            case 1: s.Nack(PersistentSubscriptionNakEventAction.Park, "Test", e);
                                break;
                            case > 10:
                                tcs.TrySetResult();
                                break;
                        }

                        return Task.CompletedTask;
					},
					userCredentials: TestCredentials.Root);

				await tcs.Task;
=======
	[SupportsPSToAll.Fact]
	public async Task throws_with_non_existing_user() =>
		await Assert.ThrowsAsync<NotAuthenticatedException>(
			async () => {
				await _fixture.Client.GetInfoToAllAsync(
					"NonExisting",
					userCredentials: TestCredentials.TestBadUser
				);
>>>>>>> 8ef7ecf5
			}
		);

	[SupportsPSToAll.Fact]
	public async Task returns_result_with_normal_user_credentials() {
		var result = await _fixture.Client.GetInfoToAllAsync(
			GroupName,
			userCredentials: TestCredentials.TestUser1
		);

		Assert.Equal("$all", result.EventSource);
	}

	void AssertKeyAndValue(IDictionary<string, long> items, string key) {
		Assert.True(items.ContainsKey(key));
		Assert.True(items[key] > 0);
	}

	public class Fixture : EventStoreClientFixture {
		public Fixture() : base(noDefaultCredentials: true) { }

		protected override async Task Given() {
			if (SupportsPSToAll.No)
				return;

			await Client.CreateToAllAsync(
				GroupName,
				get_info.Settings,
				userCredentials: TestCredentials.Root
			);
		}

		protected override async Task When() {
			if (SupportsPSToAll.No)
				return;

			var counter = 0;
			var tcs     = new TaskCompletionSource();

			await Client.SubscribeToAllAsync(
				GroupName,
				(s, e, r, ct) => {
					counter++;

					if (counter == 1)
						s.Nack(PersistentSubscriptionNakEventAction.Park, "Test", e);

					if (counter > 10)
						tcs.TrySetResult();

					return Task.CompletedTask;
				},
				userCredentials: TestCredentials.Root
			);

			await tcs.Task;
		}
	}
}<|MERGE_RESOLUTION|>--- conflicted
+++ resolved
@@ -112,34 +112,6 @@
 	public async Task throws_with_no_credentials() =>
 		await Assert.ThrowsAsync<AccessDeniedException>(async () => { await _fixture.Client.GetInfoToAllAsync("NonExisting"); });
 
-<<<<<<< HEAD
-			protected override async Task When() {
-				if (SupportsPSToAll.No) {
-					return;
-				}
-
-				var counter = 0;
-				var tcs = new TaskCompletionSource();
-
-				await Client.SubscribeToAllAsync(
-					GroupName,
-					eventAppeared: (s, e, r, ct) => {
-						counter++;
-						
-						switch (counter) {
-                            case 1: s.Nack(PersistentSubscriptionNakEventAction.Park, "Test", e);
-                                break;
-                            case > 10:
-                                tcs.TrySetResult();
-                                break;
-                        }
-
-                        return Task.CompletedTask;
-					},
-					userCredentials: TestCredentials.Root);
-
-				await tcs.Task;
-=======
 	[SupportsPSToAll.Fact]
 	public async Task throws_with_non_existing_user() =>
 		await Assert.ThrowsAsync<NotAuthenticatedException>(
@@ -148,7 +120,6 @@
 					"NonExisting",
 					userCredentials: TestCredentials.TestBadUser
 				);
->>>>>>> 8ef7ecf5
 			}
 		);
 
