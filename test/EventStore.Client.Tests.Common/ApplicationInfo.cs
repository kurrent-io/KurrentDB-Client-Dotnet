// ReSharper disable CheckNamespace

using System.Diagnostics;
using System.Runtime.InteropServices;
using Microsoft.Extensions.Configuration;
using Microsoft.Extensions.Hosting;

using static System.Console;
using static System.Environment;
using static System.StringComparison;

namespace EventStore.Client;

/// <summary>
/// Loads configuration and provides information about the application environment.
/// </summary>
[PublicAPI]
public static class Application {
	static Application() {
		ForegroundColor = ConsoleColor.Magenta;

		WriteLine($"APP: {AppContext.BaseDirectory}");

		Environment = GetEnvironmentVariable("ASPNETCORE_ENVIRONMENT") ?? Environments.Development;

<<<<<<< HEAD
        var builder = new ConfigurationBuilder()
            .AddJsonFile("appsettings.json", true)
            .AddJsonFile($"appsettings.{Environment}.json", true) // Accept default naming convention
            .AddJsonFile($"appsettings.{Environment.ToLowerInvariant()}.json", true) // Linux is case sensitive
            .AddEnvironmentVariables();
=======
		var builder = new ConfigurationBuilder()
			.AddJsonFile("appsettings.json", true)
			.AddJsonFile($"appsettings.{Environment}.json", true) // Accept default naming convention
			.AddJsonFile($"appsettings.{Environment.ToLowerInvariant()}.json", true) // Linux is case sensitive
			.AddEnvironmentVariables();
>>>>>>> 64610d00

		Configuration = builder.Build();

		WriteLine($"APP: {Environment} configuration loaded "
		        + $"with {Configuration.AsEnumerable().Count()} entries "
		        + $"from {builder.Sources.Count()} sources.");

		IsDevelopment = IsEnvironment(Environments.Development);
		IsStaging     = IsEnvironment(Environments.Staging);
		IsProduction  = IsEnvironment(Environments.Production);

		DebuggerIsAttached = Debugger.IsAttached;
		
		ThreadPool.GetAvailableThreads(out var workerThreads, out var completionPortThreads);

		ForegroundColor = ConsoleColor.Blue;
		
		WriteLine($"APP: Processor Count  : {ProcessorCount}");
		WriteLine($"APP: ThreadPool       : {workerThreads} Worker | {completionPortThreads} Async");

		ForegroundColor = ConsoleColor.Magenta;
	}

	public static IConfiguration Configuration      { get; }
	public static bool           IsProduction       { get; }
	public static bool           IsDevelopment      { get; }
	public static bool           IsStaging          { get; }
	public static string         Environment        { get; }
	public static bool           DebuggerIsAttached { get; }

	public static bool IsEnvironment(string environmentName) => Environment.Equals(environmentName, InvariantCultureIgnoreCase);
	
	public static class OperatingSystem {
		public static bool IsWindows() => RuntimeInformation.IsOSPlatform(OSPlatform.Windows);
		public static bool IsMacOS()   => RuntimeInformation.IsOSPlatform(OSPlatform.OSX);
		public static bool IsLinux()   => RuntimeInformation.IsOSPlatform(OSPlatform.Linux);
	}
}<|MERGE_RESOLUTION|>--- conflicted
+++ resolved
@@ -23,19 +23,11 @@
 
 		Environment = GetEnvironmentVariable("ASPNETCORE_ENVIRONMENT") ?? Environments.Development;
 
-<<<<<<< HEAD
-        var builder = new ConfigurationBuilder()
-            .AddJsonFile("appsettings.json", true)
-            .AddJsonFile($"appsettings.{Environment}.json", true) // Accept default naming convention
-            .AddJsonFile($"appsettings.{Environment.ToLowerInvariant()}.json", true) // Linux is case sensitive
-            .AddEnvironmentVariables();
-=======
 		var builder = new ConfigurationBuilder()
 			.AddJsonFile("appsettings.json", true)
 			.AddJsonFile($"appsettings.{Environment}.json", true) // Accept default naming convention
 			.AddJsonFile($"appsettings.{Environment.ToLowerInvariant()}.json", true) // Linux is case sensitive
 			.AddEnvironmentVariables();
->>>>>>> 64610d00
 
 		Configuration = builder.Build();
 
