--- conflicted
+++ resolved
@@ -26,26 +26,6 @@
 			configuration.EnsureValue("ES_DOCKER_TAG", "latest");
 			configuration.EnsureValue("ES_DOCKER_IMAGE", $"{configuration["ES_DOCKER_REGISTRY"]}:{configuration["ES_DOCKER_TAG"]}");
 
-<<<<<<< HEAD
-		public static bool UseCluster { get; } = false;
-		public static bool UseExternalServer { get; } = false;
-		public static string DockerImage => $"{ContainerRegistry}:{ImageTag}";
-		public static string ImageTag => GetEnvironmentVariable(ImageTagName, ImageTagDefault);
-		public static string DbLogFormat => GetEnvironmentVariable(DbLogFormatName, DbLogFormatDefault);
-
-		public static IDictionary<string, string> EnvironmentVariables(IDictionary<string, string>? overrides = null) {
-			var env = new Dictionary<string, string> {
-				[ImageTagName] = ImageTag,
-				[DbLogFormatName] = DbLogFormat,
-			};
-
-			foreach (var @override in overrides ?? Enumerable.Empty<KeyValuePair<string, string>>()) {
-				if (@override.Key.StartsWith("EVENTSTORE") && !_sharedEnv.Contains(@override.Key))
-					throw new Exception($"Add {@override.Key} to shared.env and _sharedEnv to pass it to the cluster containers");
-				env[@override.Key] = @override.Value;
-			}
-			return env;
-=======
 			configuration.EnsureValue("EVENTSTORE_MEM_DB", "false");
 			configuration.EnsureValue("EVENTSTORE_RUN_PROJECTIONS", "None");
 			configuration.EnsureValue("EVENTSTORE_START_STANDARD_PROJECTIONS", "false");
@@ -53,8 +33,7 @@
 			configuration.EnsureValue("EVENTSTORE_DISABLE_LOG_FILE", "true");
 			configuration.EnsureValue("EVENTSTORE_TRUSTED_ROOT_CERTIFICATES_PATH", "/etc/eventstore/certs/ca");
 			configuration.EnsureValue("EVENTSTORE_ENABLE_ATOM_PUB_OVER_HTTP", "true");
-			
->>>>>>> 8ef7ecf5
+
 		}
 	}
 
@@ -73,11 +52,11 @@
 			["EVENTSTORE_DB_LOG_FORMAT"] = "V2",
 		};
 
-		foreach (var (key, value) in overrides ?? Enumerable.Empty<KeyValuePair<string, string>>()) {
-			if (key.StartsWith("EVENTSTORE") && !SharedEnv.Contains(key))
-				throw new Exception($"Add {key} to shared.env and _sharedEnv to pass it to the cluster containers");
+		foreach (var @override in overrides ?? Enumerable.Empty<KeyValuePair<string, string>>()) {
+			if (@override.Key.StartsWith("EVENTSTORE") && !SharedEnv.Contains(@override.Key))
+				throw new Exception($"Add {@override.Key} to shared.env and _sharedEnv to pass it to the cluster containers");
 
-			env[key] = value;
+			env[@override.Key] = @override.Value;
 		}
 
 		return env;
