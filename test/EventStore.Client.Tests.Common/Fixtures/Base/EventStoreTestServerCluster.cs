﻿using System.Net;
using System.Net.Http;
using Ductus.FluentDocker.Builders;
using Ductus.FluentDocker.Common;
using Ductus.FluentDocker.Services;
using Polly;

namespace EventStore.Client;

// [Obsolete("Use EventStoreTestCluster instead.", false)]
public class EventStoreTestServerCluster : IEventStoreTestServer {
	readonly ICompositeService _eventStoreCluster;
	readonly HttpClient        _httpClient;

	public EventStoreTestServerCluster(
		string hostCertificatePath,
		Uri address,
		IDictionary<string, string>? envOverrides
	) {
		envOverrides                     ??= new Dictionary<string, string>();
		envOverrides["ES_CERTS_CLUSTER"] =   hostCertificatePath;

		_eventStoreCluster = BuildCluster(envOverrides);

#if NET
<<<<<<< HEAD
        _httpClient = new HttpClient(new SocketsHttpHandler {
            SslOptions = {RemoteCertificateValidationCallback = delegate { return true; }}
        }) {
            BaseAddress = address,
        };
#else
        _httpClient = new HttpClient(new WinHttpHandler {
            ServerCertificateValidationCallback =  delegate { return true; }
        }) {
            BaseAddress = address,
        };
=======
		_httpClient = new HttpClient(new SocketsHttpHandler {
			SslOptions = {RemoteCertificateValidationCallback = delegate { return true; }}
		}) {
			BaseAddress = address,
		};
#else
		_httpClient = new HttpClient(new WinHttpHandler {
			ServerCertificateValidationCallback =  delegate { return true; }
		}) {
			BaseAddress = address,
		};
>>>>>>> 64610d00
#endif
	}

	public async Task StartAsync(CancellationToken cancellationToken = default) {
		try {
			// don't know why, sometimes the default network (e.g. net50_default) remains
			// from previous cluster and prevents docker-compose up from executing successfully
			Policy.Handle<FluentDockerException>()
				.WaitAndRetry(
					10,
					retryCount => TimeSpan.FromSeconds(2),
					(ex, _) => {
						BuildCluster().Dispose();
						_eventStoreCluster.Start();
					}
				)
				.Execute(() => { _eventStoreCluster.Start(); });

			await Policy.Handle<Exception>()
				.WaitAndRetryAsync(200, retryCount => TimeSpan.FromMilliseconds(100))
				.ExecuteAsync(
					async () => {
						using var response = await _httpClient.GetAsync("/health/live", cancellationToken);
						if (response.StatusCode >= HttpStatusCode.BadRequest)
							throw new($"Health check failed with status code: {response.StatusCode}.");
					}
				);
		}
		catch (Exception) {
			_eventStoreCluster.Dispose();
			throw;
		}
	}

	public void Stop() => _eventStoreCluster.Stop();

	public ValueTask DisposeAsync() {
		_eventStoreCluster.Dispose();
		return new(Task.CompletedTask);
	}

	ICompositeService BuildCluster(IDictionary<string, string>? envOverrides = null) {
		var env = GlobalEnvironment
			.GetEnvironmentVariables(envOverrides)
			.Select(pair => $"{pair.Key}={pair.Value}")
			.ToArray();

		return new Builder()
			.UseContainer()
			.UseCompose()
			.WithEnvironment(env)
			.FromFile("docker-compose.yml")
			.ForceRecreate()
			.RemoveOrphans()
			.Build();
	}
}<|MERGE_RESOLUTION|>--- conflicted
+++ resolved
@@ -23,19 +23,6 @@
 		_eventStoreCluster = BuildCluster(envOverrides);
 
 #if NET
-<<<<<<< HEAD
-        _httpClient = new HttpClient(new SocketsHttpHandler {
-            SslOptions = {RemoteCertificateValidationCallback = delegate { return true; }}
-        }) {
-            BaseAddress = address,
-        };
-#else
-        _httpClient = new HttpClient(new WinHttpHandler {
-            ServerCertificateValidationCallback =  delegate { return true; }
-        }) {
-            BaseAddress = address,
-        };
-=======
 		_httpClient = new HttpClient(new SocketsHttpHandler {
 			SslOptions = {RemoteCertificateValidationCallback = delegate { return true; }}
 		}) {
@@ -47,7 +34,6 @@
 		}) {
 			BaseAddress = address,
 		};
->>>>>>> 64610d00
 #endif
 	}
 
