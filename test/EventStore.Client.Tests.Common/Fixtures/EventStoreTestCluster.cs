using Ductus.FluentDocker.Builders;
using EventStore.Client.Tests.FluentDocker;
using Serilog;
using Serilog.Extensions.Logging;

namespace EventStore.Client.Tests;

public class EventStoreTestCluster(EventStoreFixtureOptions options) : TestCompositeService {
	EventStoreFixtureOptions Options { get; } = options;

	public static EventStoreFixtureOptions DefaultOptions() {
		const string connString = "esdb://localhost:2113,localhost:2112,localhost:2111?tls=true&tlsVerifyCert=false";

		var defaultSettings = EventStoreClientSettings
			.Create(connString)
			.With(x => x.LoggerFactory = new SerilogLoggerFactory(Log.Logger))
			.With(x => x.DefaultDeadline = Application.DebuggerIsAttached ? new TimeSpan?() : TimeSpan.FromSeconds(30))
			.With(x => x.ConnectivitySettings.MaxDiscoverAttempts = 30)
			.With(x => x.ConnectivitySettings.DiscoveryInterval = TimeSpan.FromSeconds(1));

		var defaultEnvironment = new Dictionary<string, string?>(GlobalEnvironment.Variables) {
			["ES_CERTS_CLUSTER"]                        = Path.Combine(Environment.CurrentDirectory, "certs-cluster"),
			["EVENTSTORE_CLUSTER_SIZE"]                 = "3",
			["EVENTSTORE_INT_TCP_PORT"]                 = "1112",
			["EVENTSTORE_HTTP_PORT"]                    = "2113",
			["EVENTSTORE_DISCOVER_VIA_DNS"]             = "false",
			["EVENTSTORE_ENABLE_EXTERNAL_TCP"]          = "false",
			["EVENTSTORE_STREAM_EXISTENCE_FILTER_SIZE"] = "10000",
			["EVENTSTORE_STREAM_INFO_CACHE_CAPACITY"]   = "10000"
		};

		return new(defaultSettings, defaultEnvironment);
	}

	protected override CompositeBuilder Configure() {
		var env = Options.Environment.Select(pair => $"{pair.Key}={pair.Value}").ToArray();

		var builder = new Builder()
			.UseContainer()
			.FromComposeFile("docker-compose.yml")
			.ServiceName("esdb-test-cluster")
			.WithEnvironment(env)
			.RemoveOrphans()
			.NoRecreate()
			.KeepRunning();

		return builder;
	}

<<<<<<< HEAD
    protected override async Task OnServiceStarted() {
    #if NET48
        Service.WaitUntilNodesAreHealthy("esdb-node", TimeSpan.FromSeconds(60));
    #else
        await Service.WaitUntilNodesAreHealthy("esdb-node", TimeSpan.FromSeconds(60));
    #endif
        await Task.CompletedTask;
    }
=======
	protected override async Task OnServiceStarted() {
#if NET48
        Service.WaitUntilNodesAreHealthy("esdb-node", TimeSpan.FromSeconds(60));
#else
        await Service.WaitUntilNodesAreHealthy("esdb-node", TimeSpan.FromSeconds(60));
#endif
        await Task.CompletedTask;
	}
>>>>>>> 64610d00
}<|MERGE_RESOLUTION|>--- conflicted
+++ resolved
@@ -47,16 +47,6 @@
 		return builder;
 	}
 
-<<<<<<< HEAD
-    protected override async Task OnServiceStarted() {
-    #if NET48
-        Service.WaitUntilNodesAreHealthy("esdb-node", TimeSpan.FromSeconds(60));
-    #else
-        await Service.WaitUntilNodesAreHealthy("esdb-node", TimeSpan.FromSeconds(60));
-    #endif
-        await Task.CompletedTask;
-    }
-=======
 	protected override async Task OnServiceStarted() {
 #if NET48
         Service.WaitUntilNodesAreHealthy("esdb-node", TimeSpan.FromSeconds(60));
@@ -65,5 +55,4 @@
 #endif
         await Task.CompletedTask;
 	}
->>>>>>> 64610d00
 }