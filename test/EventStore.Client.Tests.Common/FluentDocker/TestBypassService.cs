--- conflicted
+++ resolved
@@ -25,17 +25,7 @@
 		}
 	}
 
-<<<<<<< HEAD
-    public override ValueTask DisposeAsync() {
-#if NET
-        return ValueTask.CompletedTask;
-#else
-        return new ValueTask();
-#endif
-    }
-=======
 	public override ValueTask DisposeAsync() => new ValueTask();
->>>>>>> 64610d00
 }
 
 public sealed class BypassService : IService {
